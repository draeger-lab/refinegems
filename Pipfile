--- conflicted
+++ resolved
@@ -18,12 +18,9 @@
 depinfo = "==1.7.0"
 sortedcontainers = "==2.4.0"
 libchebipy = "==1.0.10"
-<<<<<<< HEAD
 ratelimit = "==2.2.1"
 sqlalchemy = "==1.4.43"
-=======
 venn = "==0.1.3"
->>>>>>> fcd89b04
 
 [dev-packages]
 autopep8 = "*"
