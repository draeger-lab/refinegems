--- conflicted
+++ resolved
@@ -1,11 +1,7 @@
 {
     "_meta": {
         "hash": {
-<<<<<<< HEAD
-            "sha256": "6640525b82314c4182968f5dc4b21d92943f8abaa08b7d245781708ceb835e56"
-=======
             "sha256": "fde2f132a5b4903e1f6ee9fd913d1903b8aa7ca2c27ca1e5aeb54ccf9e7f7eb2"
->>>>>>> fcd89b04
         },
         "pipfile-spec": 6,
         "requires": {
@@ -152,21 +148,6 @@
         },
         "boto3": {
             "hashes": [
-<<<<<<< HEAD
-                "sha256:0c593017fa49dbc34dcdbd5659208f2daf293a499d5f4d7e61978cd6b5d72a97",
-                "sha256:488bf63d65864ab7fcdf9337c5aa4d825d444e253738a60f80789916bacc47dc"
-            ],
-            "markers": "python_version >= '3.7'",
-            "version": "==1.26.78"
-        },
-        "botocore": {
-            "hashes": [
-                "sha256:2bee6ed037590ef1e4884d944486232871513915f12a8590c63e3bb6046479bf",
-                "sha256:656ac8822a1b6c887a8efe1172bcefa9c9c450face26dc39998a249e8c340a23"
-            ],
-            "markers": "python_version >= '3.7'",
-            "version": "==1.29.78"
-=======
                 "sha256:5d6e19d148c4a9d5d85f0d96570d11264f23db610f1e3c9a8b7e8b6898424691",
                 "sha256:990997248716f12b296d7d30b3119a93347d73b7a4831c015e53aaebbd074a77"
             ],
@@ -180,7 +161,6 @@
             ],
             "markers": "python_version >= '3.7'",
             "version": "==1.29.72"
->>>>>>> fcd89b04
         },
         "cached-property": {
             "hashes": [
@@ -1536,19 +1516,11 @@
         },
         "pyfaidx": {
             "hashes": [
-<<<<<<< HEAD
-                "sha256:30f0d20a9e3d53353fb20eb69b7e22e6f01a53ed4f21b3e17dd408f0be5051a0",
-                "sha256:eee13d35bb5f2aa65932a9ad9dd74fa695aefe6e0baafc5836cfa869a7695acc"
-            ],
-            "markers": "python_version >= '3.7'",
-            "version": "==0.7.2.1"
-=======
                 "sha256:0fa158786896255c1da269bc532b2b4de77ecd8c516e88ada0e8f86767441a9e",
                 "sha256:50346aa7a365c9b965d554a60197fda9e06c25f072a30051baddb3d8065d60f0"
             ],
             "markers": "python_version >= '3.7'",
             "version": "==0.7.2"
->>>>>>> fcd89b04
         },
         "pygments": {
             "hashes": [
