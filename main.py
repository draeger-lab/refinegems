--- conflicted
+++ resolved
@@ -147,16 +147,10 @@
         elif config['gapfill_model']:
             model_libsbml = rg.gapfill.gapfill_model(model_libsbml, config['gap_analysis_file'])
             logging.info(f'Gaps were filled in {model_libsbml.getId()}.')
-<<<<<<< HEAD
-        
-        if config['polish']:
-            model_libsbml = rg.polish.polish(model_libsbml, config['entrez_email'], config['id_db'], config['protein_fasta'], config['lab_strain'], config['out_path'])
-=======
  
         if config['polish']:
             model_libsbml = rg.polish.polish(model_libsbml, config['entrez_email'], config['id_db'], config['gff_file'], 
                                              config['protein_fasta'], config['lab_strain'], config['organismid'], config['out_path'])
->>>>>>> 7ee6abf9
             logging.info(model_libsbml.getId() + ' has been polished')
             
         if config['biomass']:
