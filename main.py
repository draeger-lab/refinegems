--- conflicted
+++ resolved
@@ -148,12 +148,8 @@
             logging.info(f'Gaps were filled in {model_libsbml.getId()}.')
         
         if (config['polish']):
-<<<<<<< HEAD
             model_libsbml = rg.polish.polish(model_libsbml, config['entrez_email'], config['id_db'], config['gff_file'], 
-                                             config['protein_fasta'], config['lab_strain'], config['organismid'])
-=======
-            model_libsbml = rg.polish.polish(model_libsbml, config['entrez_email'], config['id_db'], config['protein_fasta'], config['lab_strain'], config['out_path'])
->>>>>>> c80e5f0b
+                                             config['protein_fasta'], config['lab_strain'], config['organismid'], config['out_path'])
             logging.info(model_libsbml.getId() + ' has been polished')
             
         if (config['biomass']):
