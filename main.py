--- conflicted
+++ resolved
@@ -25,11 +25,7 @@
         
     elif (config['sboterms']):
         model_libsbml = rg.load.load_model_libsbml(config['model'])
-<<<<<<< HEAD
         rg.sboann.sbo_annotation_write(model_libsbml, config['sbo_path'])
-=======
-        rg.sboann.sbo_annotation_write(model_libsbml, config['database_user'], config['database_name'], config['sbo_path'])
->>>>>>> 9399064e
         model, errors = cobra.io.sbml.validate_sbml_model(config['sbo_path'])
         print(errors)
         
