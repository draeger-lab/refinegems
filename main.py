#!/usr/bin/env python

import os
import click
import cobra
import logging
import refinegems as rg
import pandas as pd
import matplotlib.pyplot as plt
from datetime import date


__author__ = "Famke Baeuerle and Gwendolyn O. Gusak"

@click.command()
@click.option('-c', '--configpath', required=True, prompt='Enter path to config file or press Enter if you want to create one.',
              help='Path to file containing configurations to run refineGEMs. An example file can be found in config.yaml.', default='ENTER')

def main(configpath=None):
    """main function to run the program"""
    print("RefineGEMs provides functions to curate and investigate genome-scale metabolic models!")
    print("Author:", __author__)
    
    config = rg.io.save_user_input(configpath)
    today = date.today().strftime("%Y%m%d")
    
    print('The following logs are saved to '+ config['out_path'] + 'rg_' + str(today) + '.log')

    logging.basicConfig(
        level=logging.INFO,
        format="%(asctime)s [%(levelname)s:%(name)s] %(message)s",
        handlers=[
            logging.FileHandler(config['out_path'] + 'rg_' + str(today) + '.log'),
            logging.StreamHandler()
        ]
    )
    logging.getLogger('cobra').setLevel(logging.WARNING)
    logging.getLogger('requests').setLevel(logging.WARNING)
    logging.getLogger('urllib3').setLevel(logging.WARNING)
    logging.info('----------- New run of refineGEMs -----------')
    
    # check if the output directory is already present, if not create it
    if not os.path.isdir(config['out_path']):
        logging.info('Given out_path is not yet a directory, creating ' + config['out_path'])
        os.makedirs(config['out_path'])
    if (config['visualize']):
        dir = os.path.join(config['out_path'] + 'visualization/')
        if not os.path.isdir(dir): 
            os.makedirs(dir)
        
    logging.info('Your output will be saved to ' + config['out_path']) 
    
    if (config['multiple']):
        logging.info('Growth simulation for multiple models: ')
        models_cobra = rg.io.load_multiple_models(config['multiple_paths'], 'cobra')
        growth_all = rg.comparison.simulate_all(models_cobra, config['media'], config['growth_basis'], config['anaerobic_growth'])
        growth_prefix = 'anaerobic_growth_' if config['anaerobic_growth'] else 'growth_'
        growth_all.to_csv(config['out_path'] + growth_prefix + str(today) + '_' + config['growth_basis'] + '.csv', index=False)
        logging.info('Multiple model growth simulation results are saved to ' +  growth_prefix + str(today) + '_' + config['growth_basis'] + '.csv')
        
        # visualizations
        if (config['visualize']):
            models_libsbml = rg.io.load_multiple_models(config['multiple_paths'], 'libsbml')
            ini_plot = rg.comparison.plot_initial_analysis(models_libsbml).get_figure()
            sbo_fig_all = rg.comparison.plot_rea_sbo_multiple(models_libsbml).get_figure()
            venn_reac = rg.comparison.plot_venn(models_cobra, 'reaction', True).get_figure()
            venn_metab = rg.comparison.plot_venn(models_cobra, 'metabolite', True).get_figure()
            heatmap = rg.comparison.plot_heatmap_dt(growth_all[['model', 'medium', 'doubling_time [min]']])
            native_heatmap = rg.comparison.plot_heatmap_native(growth_all)
            # saving them
            sbo_fig_all.savefig(config['out_path'] + 'visualization/' + 'all_ReacPerSBO_' + str(today) + '.png', bbox_inches='tight')
            venn_reac.savefig(config['out_path'] + 'visualization/' + 'all_ReacOverlap_' + str(today) + '.png', bbox_inches='tight')
            venn_metab.savefig(config['out_path'] + 'visualization/' + 'all_MetabOverlap_' + str(today) + '.png', bbox_inches='tight')
            heatmap_dt_prefix = 'heatmap_dt_additives_anaerobic_' if config['anaerobic_growth'] else 'heatmap_dt_additives_'
            heatmap.savefig(config['out_path'] + 'visualization/' + heatmap_dt_prefix + str(today) + '.png')
            native_heatmap_prefix = 'heatmap_native_anaerobic_' if config['anaerobic_growth'] else 'heatmap_native_'
            native_heatmap.savefig(config['out_path'] + 'visualization/' + native_heatmap_prefix + str(today) + '.png', bbox_inches='tight')
            ini_plot.savefig(config['out_path'] + 'visualization/' + 'model_status_' + str(today) + '.png', bbox_inches='tight')
    
    if (config['single']):        
        try:    
            model_cobra, errors = cobra.io.sbml.validate_sbml_model(config['model'])
            logging.info(errors)
        except (OSError):
            model_cobra = None
            logging.info('No or no valid model given, please enter a valid path in the model field in the config file.')

        if (config['keggpathways']):
            model_libsbml, non_kegg = rg.pathways.kegg_pathways(config['model'])
            file = open(config['out_path'] + model_libsbml.getId() + '_reac_wo_kegg_' + str(today) + '.txt','w')
            for reaction in non_kegg:
                file.write(reaction+"\n")
            file.close()
            logging.info('Kegg Pathways were added to the model as groups. Reactions that have no KEGG annotation are denoted in ' + model_libsbml.getId() + '_reac_wo_kegg.txt')

        else:
            model_libsbml = rg.io.load_model_libsbml(config['model'])
        
        if (config['sboterms']):
            if (config['visualize']):
                sbo_fig = rg.investigate.plot_rea_sbo_single(model_libsbml).get_figure()
                # saving the created visualizations
                sbo_fig.savefig(config['out_path'] + 'visualization/' + str(model_cobra.id) + '_ReacPerSBO_beforeUpdate_' + str(today) + '.png', bbox_inches='tight')
            model_libsbml = rg.sboann.sbo_annotation(model_libsbml)
            logging.info('SBO Terms updated for ' + model_libsbml.getId())
            
        if (config['charge_corr']):
            model_libsbml, multiple_charges = rg.charges.correct_charges_modelseed(model_libsbml)
            pd.DataFrame.from_dict(multiple_charges, orient='index').to_csv(config['out_path'] + model_libsbml.getId() + '_mulchar_' + str(today) + '.csv', sep=',', header=False)
            logging.info('Charges were corrected for ' + model_libsbml.getId() + '. A table with metabolites with multiple charges can be found under ' + model_libsbml.getId() + '_mulchar_' + str(today) + '.csv')
            
        if(config['man_cur']):
            if config['man_cur_type'] == 'gapfill':
                gapfill = rg.io.load_manual_gapfill(config['man_cur_table'])
                model_libsbml = rg.curate.add_reactions_from_table(model_libsbml, gapfill, config['entrez_email'])
                logging.info('Manual gap filling was done for ' + model_libsbml.getId())
            elif config['man_cur_type'] == 'metabs':
                man_ann = rg.io.load_manual_annotations(config['man_cur_table'])
                model_libsbml = rg.curate.update_annotations_from_table(model_libsbml, man_ann)
                model_libsbml = rg.curate.update_annotations_from_others(model_libsbml)
                logging.info('Manual update of annotations was done for ' + model_libsbml.getId())
                
        if config['gap_analysis'] and config['gapfill_model']:
            filename = f'{config["out_path"]}{model_libsbml.getId()}_gap_analysis_{str(today)}.xlsx'
            if config['gap_analysis_params'].get('db_to_compare') not in ('BioCyc', 'KEGG+BioCyc'):
                logging.warning('Currently, only the result from the \'BioCyc\' or \'KEGG+BioCyc\' runs can be directly added to a model.')
                gap_analysis = rg.gapfill.gap_analysis(model_libsbml, config['gap_analysis_params'], filename)
                logging.info(f'Gap analysis for {model_libsbml.getId()} with {config["gap_analysis_params"].get("db_to_compare")} was performed.')
                logging.info(f'Complete Excel table is in file: {filename}.')
            else:
                gapfill = rg.gapfill.gapfill(model_libsbml, config['gap_analysis_params'], filename)
                gap_analysis_stats = gapfill[0][0]
                logging.info(f'Statistics on missing entites for {model_libsbml.getId()}:')
                logging.info(gap_analysis_stats)
                logging.info(f'Complete Excel table is in file: {filename}.')
                model_libsbml = gapfill[-1]
                logging.info(f'Gaps were filled in {model_libsbml.getId()}.')
        elif config['gap_analysis']:
            filename = f'{config["out_path"]}{model_libsbml.getId()}_gap_analysis_{str(today)}.xlsx'
            gap_analysis = rg.gapfill.gap_analysis(model_libsbml, config['gap_analysis_params'], filename)
            logging.info(f'Gap analysis for {model_libsbml.getId()} with {config["gap_analysis_params"].get("db_to_compare")} was performed.')
            if  config["gap_analysis_params"].get("db_to_compare") != 'KEGG':
                logging.info(f'Statistics on missing entites for {model_libsbml.getId()}:')
                logging.info(gap_analysis[0])
            logging.info(f'Complete Excel table is in file: {filename}.')
        elif config['gapfill_model']:
            model_libsbml = rg.gapfill.gapfill_model(model_libsbml, config['gap_analysis_file'])
            logging.info(f'Gaps were filled in {model_libsbml.getId()}.')
        
        if (config['polish']):
            model_libsbml = rg.polish.polish(model_libsbml, config['entrez_email'], config['id_db'], config['gff_file'], 
                                             config['protein_fasta'], config['lab_strain'], config['organismid'])
            logging.info(model_libsbml.getId() + ' has been polished')
            
        if (config['biomass']):
            result = rg.biomass.check_normalise_biomass(model_cobra)
            if result:
                model_libsbml = result
                logging.info(model_libsbml.getId() + '\'s biomass function has been checked.')
<<<<<<< HEAD
            else: logging.info('For ' + model_libsbml.getId() + 'no biomass function was found.')
=======
>>>>>>> deaf7420
        
        mods = [config['keggpathways'], config['sboterms'], config['charge_corr'], config['man_cur'], config['gapfill_model'], config['polish'], config['biomass']]
        
        if any(mods):
            if config['model_out'] == 'stdout':   
                config['model_out'] = config['out_path'] + model_libsbml.getId() + '_modified_' + str(today) + '.xml'
                
            rg.io.write_to_file(model_libsbml, config['model_out'])
            
            if model_cobra is not None:                                          
                try:    
                    model_cobra, errors = cobra.io.sbml.validate_sbml_model(config['model_out'])
                    logging.info(errors)
                except (OSError):
                    model_cobra = None
                    logging.info('Model was invalidated during curation steps.')

        if (model_cobra != None):
            logging.info(model_cobra.id + ' will be investigated.')
            name, reac, metab, genes = rg.investigate.initial_analysis(model_libsbml)
            orphans, deadends, disconnected = rg.investigate.get_orphans_deadends_disconnected(model_cobra)
            mass_unbal, charge_unbal = rg.investigate.get_mass_charge_unbalanced(model_cobra)
            egc = rg.investigate.get_egc(model_cobra)
            if (config['visualize']):
                logging.info('All visualizations can be found in the subfolder "visualization".')
                sbo_fig = rg.investigate.plot_rea_sbo_single(model_libsbml).get_figure()
                
                # saving the created visualizations
                sbo_fig.savefig(config['out_path'] + 'visualization/' + str(model_cobra.id) + '_ReacPerSBO_' + str(today) + '.png', bbox_inches='tight')
            
            if (config['memote']):
                score = rg.investigate.get_memote_score(rg.investigate.run_memote(model_cobra))
                
            if(config['modelseed']):
                charge_mismatch, formula_mismatch = rg.modelseed.compare_to_modelseed(model_cobra)
            
            if (config['media'] != None):
                growth_sim = rg.growth.get_growth_selected_media(model_cobra, config['media'], config['growth_basis'], config['anaerobic_growth'])
            
            if (config['memote'] == True):
                information = [[name], [reac], [metab], [genes], [score], orphans, deadends, disconnected, mass_unbal, charge_unbal]
                model_params = pd.DataFrame(information, ['model name', '#reactions', '#metabolites', '#genes', 'memote score', 'orphans', 'deadends', 'disconnected', 'mass unbalanced', 'charge unbalanced']).T
            else:
                information = [[name], [reac], [metab], [genes], orphans, deadends, disconnected, mass_unbal, charge_unbal]
                model_params = pd.DataFrame(information, ['model name', '#reactions', '#metabolites', '#genes', 'orphans', 'deadends', 'disconnected', 'mass unbalanced', 'charge unbalanced']).T
            with pd.ExcelWriter(config['out_path'] + name + '_' + str(today) + '.xlsx') as writer:  
                model_params.to_excel(writer, sheet_name='model params', index=False)
                growth_sim_name = 'anaerobic growth simulation' if config['anaerobic_growth'] else 'growth simulation'
                growth_sim.to_excel(writer, sheet_name=growth_sim_name, index=False)
                egc.to_excel(writer, sheet_name='EGC test', index=False)
                if(config['modelseed']):
                    charge_mismatch.to_excel(writer, sheet_name='charge mismatches', index=False)
                    formula_mismatch.to_excel(writer, sheet_name='formula mismatches', index=False)
                logging.info('Single model growth simulation results are saved to ' + name + '_' + str(today) + '.xlsx')
        else:
            logging.info('No valid model, investigation aborted!')

if __name__ == "__main__":
    try:
        main()
    except Exception as e:
        logging.critical(e, exc_info=True)<|MERGE_RESOLUTION|>--- conflicted
+++ resolved
@@ -157,10 +157,6 @@
             if result:
                 model_libsbml = result
                 logging.info(model_libsbml.getId() + '\'s biomass function has been checked.')
-<<<<<<< HEAD
-            else: logging.info('For ' + model_libsbml.getId() + 'no biomass function was found.')
-=======
->>>>>>> deaf7420
         
         mods = [config['keggpathways'], config['sboterms'], config['charge_corr'], config['man_cur'], config['gapfill_model'], config['polish'], config['biomass']]
         
