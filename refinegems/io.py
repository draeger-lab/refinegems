--- conflicted
+++ resolved
@@ -211,14 +211,7 @@
     Returns:
         pd.DataFrame: Table containing composition for one medium with metabs added as BiGG_EX exchange reactions
     """
-<<<<<<< HEAD
-    medium_query = (
-        "SELECT * FROM media m JOIN media_compositions mc ON m.id = " 
-        f"mc.medium_id WHERE m.medium = '{mediumname}'"
-    )
-=======
     medium_query = f"SELECT * FROM media m JOIN media_compositions mc ON m.id = mc.medium_id WHERE m.medium = '{mediumname}'"
->>>>>>> b0393618
     medium = load_a_table_from_database(medium_query)
     medium = medium[['medium', 'medium_description', 'BiGG', 'substance']]
     return medium
