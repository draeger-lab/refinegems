--- conflicted
+++ resolved
@@ -6,25 +6,17 @@
 
 import re, logging
 from bioregistry import is_valid_identifier, manager, normalize_parsed_curie, get_identifiers_org_iri
-<<<<<<< HEAD
 import pandas as pd
 from bioservices.kegg import KEGG
 from libsbml import Model as libModel
 from libsbml import GeneProduct
-=======
-from libsbml import Model as libModel
->>>>>>> c80e5f0b
 from libsbml import Species, Reaction, Unit, UnitDefinition, SBase, UNIT_KIND_MOLE, UNIT_KIND_GRAM, UNIT_KIND_LITRE, UNIT_KIND_SECOND, MODEL_QUALIFIER, BQM_IS, BQM_IS_DERIVED_FROM, BQM_IS_DESCRIBED_BY, BIOLOGICAL_QUALIFIER, BQB_IS, BQB_HAS_PROPERTY, BQB_IS_HOMOLOG_TO, BiolQualifierType_toString, ModelQualifierType_toString
 from Bio import Entrez
 from tqdm.auto import tqdm
 from functools import reduce
 from sortedcontainers import SortedDict, SortedSet
 from refinegems.cvterms import add_cv_term_units, add_cv_term_metabolites, add_cv_term_reactions, add_cv_term_genes, generate_cvterm, metabol_db_dict, reaction_db_dict, MIRIAM, OLD_MIRIAM
-<<<<<<< HEAD
 from refinegems.io import search_ncbi_for_gpr, parse_gff_for_refseq_info, parse_fasta_headers, parse_dict_to_dataframe, load_a_table_from_database
-=======
-from refinegems.io import search_ncbi_for_gpr, parse_fasta_headers, parse_dict_to_dataframe, load_a_table_from_database
->>>>>>> c80e5f0b
 from colorama import init as colorama_init
 from colorama import Fore, Style
 from datetime import date
@@ -532,11 +524,8 @@
                 add_cv_term_genes(ncbi_id, 'REFSEQ', gene, lab_strain)
                 add_cv_term_genes(ncbi_id, 'NCBI', gene, lab_strain)
                 name, locus = search_ncbi_for_gpr(ncbi_id)
-<<<<<<< HEAD
                 if (locus2id is not None) and (entry in locus2id.index):
                     locus = locus2id.loc[entry, 'LocusTag']
-=======
->>>>>>> c80e5f0b
 
             # If identifier only contains numbers 
             # -> Get the corresponding data from the CarveMe input file
@@ -566,13 +555,10 @@
         gene.unsetNotes()
     if genes_missing_annotation:    
         logging.warning(f'The following {len(genes_missing_annotation)} genes have no annotation, name & label (locus tag): {genes_missing_annotation}')
-<<<<<<< HEAD
 
 #----------------------------  Functions to add additional URIs to GeneProducts ---------------------------------------# 
 def add_gp_id_from_gff(locus2id: pd.DataFrame, gene_list: list[GeneProduct]):
     """Adds URIs to GeneProducts based on locus tag to indentifier mapping
-=======
->>>>>>> c80e5f0b
 
     Args:
         locus2id (pd.DataFrame): Table mapping locus tags to their corresponding RefSeq identifiers
@@ -580,7 +566,6 @@
     """
     locus2id.set_index('LocusTag')
 
-<<<<<<< HEAD
     for gp in tqdm(gene_list):
         locus = gp.getLabel()
 
@@ -617,8 +602,6 @@
         logging.info(f'The following {len(no_valid_kegg)} locus tags form no valid KEGG Gene ID: {no_valid_kegg}')
 
 
-=======
->>>>>>> c80e5f0b
 #------------------- Functions to change the CURIE pattern/CVTerm qualifier & qualifier type --------------------------# 
 def get_set_of_curies(uri_list: list[str]) -> tuple[SortedDict[str: SortedSet[str]], list[str]]:
     """| Gets a list of URIs
@@ -1130,12 +1113,8 @@
 
 
 #--------------------------------------------------- Main function ----------------------------------------------------#
-<<<<<<< HEAD
 def polish(model: libModel, email: str, id_db: str, refseq_gff: str, 
-           protein_fasta: str, lab_strain: bool, path: str, kegg_organism_id: str) -> libModel: 
-=======
-def polish(model: libModel, email: str, id_db: str, protein_fasta: str, lab_strain: bool, path: str) -> libModel: 
->>>>>>> c80e5f0b
+           protein_fasta: str, lab_strain: bool, kegg_organism_id: str, path: str) -> libModel: 
     """| Completes all steps to polish a model
        | (Tested for models having either BiGG or VMH identifiers.)
 
@@ -1143,17 +1122,11 @@
         - model (libModel): model loaded with libSBML
         - email (str): E-mail for Entrez
         - id_db (str): Main database where identifiers in model come from
-<<<<<<< HEAD
         - refseq_gff (str): Path to RefSeq GFF file of organism
         - protein_fasta (str): File used as input for CarveMe
         - lab_strain (bool): True if the strain was sequenced in a local lab
+        - kegg_organism_id (str): KEGG organism identifier
         - path (str): Output path for incorrect annotations file(s)
-        - kegg_organism_id (str): KEGG organism identifier
-=======
-        - protein_fasta (str): File used as input for CarveMe
-        - lab_strain (bool): True if the strain was sequenced in a local lab
-        - path (str): Output path for incorrect annotations file(s)
->>>>>>> c80e5f0b
     
     Returns:
         libModel: Polished libSBML model
