#!/usr/bin/env python
"""Can be used to polish a model (created with CarveMe v.1.5.1)

The newer version of CarveMe leads to some irritations in the model, these scripts enable for example the addition of BiGG Ids to the annotations as well as a correct formatting of the annotations.
"""

import re, logging
import pandas as pd
from bioservices.kegg import KEGG
from libsbml import Model as libModel
from libsbml import GeneProduct
from libsbml import Species, Reaction, Unit, UnitDefinition, SBase, UNIT_KIND_MOLE, UNIT_KIND_GRAM, UNIT_KIND_LITRE, UNIT_KIND_SECOND, MODEL_QUALIFIER, BQM_IS, BQM_IS_DERIVED_FROM, BQM_IS_DESCRIBED_BY, BIOLOGICAL_QUALIFIER, BQB_IS, BQB_HAS_PROPERTY, BQB_IS_HOMOLOG_TO, BiolQualifierType_toString, ModelQualifierType_toString
from Bio import Entrez
from tqdm.auto import tqdm
from sortedcontainers import SortedDict, SortedSet
from refinegems.cvterms import add_cv_term_units, add_cv_term_metabolites, add_cv_term_reactions, add_cv_term_genes, generate_cvterm, metabol_db_dict, reaction_db_dict, MIRIAM, OLD_MIRIAM
from refinegems.io import search_ncbi_for_gpr, parse_gff_for_refseq_info, parse_fasta_headers, load_a_table_from_database
from colorama import init as colorama_init
from colorama import Fore, Style

__author__ = "Famke Baeuerle and Gwendolyn O. Gusak"
    
 
#----------- Functions to add URIs from the entity IDs to the annotation field for metabolites & reactions ------------#       
def add_metab(entity_list: list[Species], id_db: str):
    """| Adds the ID of metabolites as URI to the annotation field
       | For a VMH model, additionally, the corresponding BiGG IDs are added! 
	   | (Currently, only BiGG & VMH IDs supported!)

    Args:
        - entity_list (list): libSBML ListOfSpecies
        - id_db (str): Name of the database of the IDs contained in a model 
    """
    vmh_cut_pattern = '__\d+_' # To extract BiGG identifier
    
    if id_db == 'VMH':
        bigg_metabs_ids = load_a_table_from_database('SELECT universal_bigg_id FROM bigg_metabolites')
        bigg_metabs_ids = bigg_metabs_ids['universal_bigg_id'].tolist()
    
    for entity in entity_list:
        
        # Get ID and remove 'M_'
        current_id = entity.getId()
        current_id = current_id[2:]
        
        # Unset annotations if no CV terms exist
        if entity.getNumCVTerms() == 0:
            entity.unsetAnnotation()
        
        # If database 'VMH' was specified, extract BiGG ID with vmh_cut_pattern
        if id_db == 'VMH':
            current_id_cut = re.split(vmh_cut_pattern, current_id)
            current_id = ''.join(current_id_cut[:2])

        # Use current_id as metaid if no metaid is present   
        if not entity.isSetMetaId():
            entity.setMetaId(f'meta_M_{current_id}')
        
        # Remove compartment specifier from ID for annotation   
        id_for_anno = current_id[:-2]

		# Add ID as URI to annotation
        add_cv_term_metabolites(id_for_anno, id_db, entity)
        
        if id_db == 'VMH':
            # Check if valid BiGG ID
            if id_for_anno in bigg_metabs_ids:
                # Add BiGG ID to annotation, additionally
                add_cv_term_metabolites(id_for_anno, 'BIGG', entity)
            
           
def add_reac(entity_list: list[Reaction], id_db: str):
    """| Adds the ID of reactions as URI to the annotation field
       | (Currently, only BiGG & VMH IDs supported!)

        Args:
            - entity_list (list): libSBML ListOfReactions
            - id_db (str): Name of the database of the IDs contained in a model             
    """
    if id_db == 'VMH':
       bigg_reacs_ids = load_a_table_from_database('SELECT bigg_id FROM bigg_reactions')
       bigg_reacs_ids = bigg_reacs_ids['bigg_id'].tolist()
    
    # Use regex to generalise check for growth/biomass reaction
    regex = 'growth|_*biomass\d*_*'
    
    for entity in entity_list:
        
        # Get ID and remove 'R_'
        current_id = entity.getId()
        if current_id[:2] == 'R_':
            current_id = current_id[2:]
        
        # Readjusted to fit to the metaid pattern from the metabolites      
        if not entity.isSetMetaId():
            entity.setMetaId(f'meta_R_{current_id}')

        if not re.fullmatch(regex, current_id, re.IGNORECASE):
            
            # Unset annotations if no CV terms exist
            if entity.getNumCVTerms() == 0:
                entity.unsetAnnotation()
            
            # Add ID as URI to annotation   
            add_cv_term_reactions(current_id, id_db, entity)

            # If VMH ID == BiGG ID, add BiGG ID as well
            if (id_db == 'VMH') and (current_id in bigg_reacs_ids):
                add_cv_term_reactions(current_id, 'BIGG', entity)


#----------- Functions to transfer URIs from the notes field to the annotations for metabolites & reactions -----------# 
def cv_notes_metab(species_list: list[Species]):
    """| Checks the notes field for information which should be in the annotation field
       | removes entry from notes and adds it as URL to the CVTerms of a metabolite

    Args:
        - species_list (list): libSBML ListOfSpecies
    """

    for species in species_list:
        if not species.isSetMetaId():
            species.setMetaId('meta_' + species.getId())
        notes_list = []
        elem_used = []
        notes_string = species.getNotesString().split('\n')
        for elem in notes_string:
            for db in metabol_db_dict.keys():
                if '<p>' + db in elem:
                    elem_used.append(elem)
                    #print(elem.strip()[:-4].split(': ')[1])
                    fill_in = re.split(':\s*', elem.strip()[:-4])[1]
                    if (';') in fill_in and not re.search('inchi', db, re.IGNORECASE):
                        entries = fill_in.split(';')
                        for entry in entries:
                            if not re.fullmatch('^nan$', entry.strip(), re.IGNORECASE):
                                add_cv_term_metabolites(entry.strip(), db, species)
                    else:
                        if not re.fullmatch('^nan$', fill_in, re.IGNORECASE):
                            add_cv_term_metabolites(fill_in, db, species)

        for elem in notes_string:
            if elem not in elem_used and elem not in notes_list:
                notes_list.append(elem)

        # Adding new, shortened notes
        new_notes = ' '.join([str(elem) + '\n' for elem in notes_list])
        species.unsetNotes()
        species.setNotes(new_notes)
        #print(species.getAnnotationString())


def cv_notes_reac(reaction_list: list[Reaction]):
    """| Checks the notes field for information which should be in the annotation field
       | removes entry from notes and adds it as URL to the CVTerms of a reaction

    Args:
        - reaction_list (list): libSBML ListOfReactions
    """

    for reaction in reaction_list:
        if not reaction.isSetMetaId():
            reaction.setMetaId('meta_' + reaction.getId())
        notes_list = []
        elem_used = []
        notes_string = reaction.getNotesString().split('\n')

        for elem in notes_string:
            for db in reaction_db_dict.keys():
                if '<p>' + db in elem:
                    elem_used.append(elem)
                    #print(elem.strip()[:-4].split(': ')[1])
                    fill_in = re.split(':\s*', elem.strip()[:-4])[1]
                    if (';') in fill_in:
                        entries = fill_in.split(';')
                        for entry in entries:
                            if not re.fullmatch('^nan$', entry.strip(), re.IGNORECASE):
                                add_cv_term_reactions(entry.strip(), db, reaction)
                    else:
                        if not re.fullmatch('^nan$', fill_in, re.IGNORECASE):
                            add_cv_term_reactions(fill_in, db, reaction)

        for elem in notes_string:
            if elem not in elem_used and elem not in notes_list:
                notes_list.append(elem)

        # Adding new, shortened notes
        new_notes = ' '.join([str(elem) + '\n' for elem in notes_list])
        reaction.unsetNotes()
        reaction.setNotes(new_notes)


#--------------- Function to set boundary condition & constant for metabolites & reactions ----------------------------# 
def polish_entities(entity_list: list, metabolite: bool):
    """Sets boundary condition and constant if not set for a metabolite

    Args:
        - entity_list (list): libSBML ListOfSpecies or ListOfReactions
        - metabolite (boolean): flag to determine whether entity = metabolite
    """
    for entity in entity_list:
        if metabolite:  # some polishing
            if not entity.getBoundaryCondition():
                entity.setBoundaryCondition(False)
            if not entity.getConstant():
                entity.setConstant(False) 


#------------------------------------ Functions to create units & UnitDefinitions -------------------------------------# 
def create_unit(
    model_specs: tuple[int], meta_id: str, kind: str, e: int, m: int, s: int, uri_is: str='', uri_idf: str=''
    ) -> Unit:
    """Creates unit for SBML model according to arguments

    Args:
        - model_specs (tuple):    Level & Version of SBML model
        - meta_id (str):          Meta ID for unit (Neccessary for URI)
        - kind (str):             Unit kind constant (see libSBML for available constants)
        - e (int):                Exponent of unit
        - m (int):                Multiplier of unit
        - s (int):                Scale of unit 
        - uri_is (str):           URI supporting the specified unit
        - uri_idf (str):          URI supporting the derived from unit
      
    Returns:
        Unit: libSBML unit object
    """
    unit = Unit(*model_specs)
    unit.setKind(kind)
    unit.setMetaId(f'meta_{meta_id}_{unit.getKind()}')
    unit.setExponent(e)
    unit.setMultiplier(m)
    unit.setScale(s)
    if uri_is:
        add_cv_term_units(uri_is, unit, BQM_IS)
    if uri_idf:
        add_cv_term_units(uri_idf, unit, BQM_IS_DERIVED_FROM)
    return unit


def create_unit_definition(model_specs: tuple[int], identifier: str, name: str, 
                           units: list[Unit]) -> UnitDefinition:
    """Creates unit definition for SBML model according to arguments
   
    Args:
        - model_specs (tuple): Level & Version of SBML model
        - identifier (str):    Identifier for the defined unit
        - name (str):          Full name of the defined unit
        - units (list):        All units the defined unit consists of
         
    Returns:
        UnitDefinition: libSBML unit definition object
    """
    unit_definition = UnitDefinition(*model_specs)
    unit_definition.setId(identifier)
    unit_definition.setMetaId(f'meta_{identifier}')
    unit_definition.setName(name)
      
    # Iterate over all units provided for the unit definition & add the units
    for unit in units:
        unit_definition.addUnit(unit)
   
    return unit_definition


#----------------------------------- Function to create FBA unit & UnitDefinitions ------------------------------------#
def create_fba_units(model: libModel) -> list[UnitDefinition]:
    """Creates all fba units required for a constraint-based model
   
    Args:
        - model (libModel): Model loaded with libSBML
         
    Returns:
        list: List of libSBML UnitDefinitions
    """
    # Get model level & version for unit & unit definition
    model_specs = model.getLevel(), model.getVersion()
    
    # Create required units
    litre = create_unit(model_specs, 'litre', UNIT_KIND_LITRE, e=1, m=1, s=-3, uri_is='0000104', uri_idf='0000099')
    mole = create_unit(model_specs, 'mole_0', UNIT_KIND_MOLE, e=1, m=1, s=-3, uri_is='0000040', uri_idf='0000013')
    gram = create_unit(model_specs, 'per_gram_0', UNIT_KIND_GRAM, e=-1, m=1, s=0, uri_is='0000021')
    second = create_unit(model_specs, 'second_0', UNIT_KIND_SECOND, e=1, m=3600, s=0, uri_is='0000032', uri_idf='0000010')
    
    # Create unit definitions for hour & femto litre
    hour = create_unit_definition(
        model_specs, identifier='h', name='Hour', 
        units=[second]
    )
    femto_litre = create_unit_definition(
        model_specs, identifier='fL', name='Femto litres', 
        units=[litre]
    )
    
    # Create unit definitions for millimoles per gram dry weight (mmgdw) & mmgdw per hour
    mmgdw = create_unit_definition(
        model_specs, identifier='mmol_per_gDW', name='Millimoles per gram (dry weight)',
        units=[mole, gram]
    )

    # Create new units mole & gram to get new meta IDs 
    mole = create_unit(model_specs, 'mole_1', UNIT_KIND_MOLE, e=1, m=1, s=-3, uri_is='0000040', uri_idf='0000013')
    gram = create_unit(model_specs, 'per_gram_1', UNIT_KIND_GRAM, e=-1, m=1, s=0, uri_is='0000021')
    # Create new unit second to fit to per hour & get new meta ID
    second = create_unit(model_specs, 'second_1', UNIT_KIND_SECOND, e=-1, m=3600, s=0, uri_is='0000032', uri_idf='0000010')

    mmgdwh = create_unit_definition(
        model_specs, identifier='mmol_per_gDW_per_h', name='Millimoles per gram (dry weight) per hour',
        units=[mole, gram, second]
    )
    add_cv_term_units('pubmed:7986045', mmgdwh, BQM_IS_DESCRIBED_BY)

    return [mmgdwh, mmgdw, hour, femto_litre]


#--------------------------- Functions to print UnitDefinitions with the respective units -----------------------------#
def print_UnitDefinitions(contained_unit_defs: list[UnitDefinition]):
    """Prints a list of libSBML UnitDefinitions as XMLNodes
   
    Args:
        - contained_unit_defs (list): List of libSBML UnitDefinition objects
    """
    for unit_def in contained_unit_defs:
        logging.info(unit_def.toXMLNode())


def print_remaining_UnitDefinitions(model: libModel, list_of_fba_units: list[UnitDefinition]):
    """Prints UnitDefinitions from the model that were removed as these were not contained in the list_of_fba_units

    Args:
        - model (libModel): Model loaded with libSBML
        - list_of_fba_units (list):  List of libSBML UnitDefinitions  
    """
       
    # Get all units already present in the model
    contained_unit_defs = [unit for unit in model.getListOfUnitDefinitions()]
         
    # Check if contained unit fits to one of the created fba units
    for unit_def in list_of_fba_units:
        for contained_unit_def in contained_unit_defs:
         
            current_id = contained_unit_def.getId()
               
            if UnitDefinition.areIdentical(unit_def, contained_unit_def):
                contained_unit_defs.remove(contained_unit_def)
                model.removeUnitDefinition(current_id)
   
    # Only print list if it contains UnitDefinitions         
    if contained_unit_defs:
        logging.info('''
        The following UnitDefinition objects were removed. 
        The reasoning is that
        \t(a) these UnitDefinitions are not contained in the UnitDefinition list of this program and
        \t(b) the UnitDefinitions defined within this program are handled as ground truth.
        Thus, the following UnitDefinitions are not seen as relevant for the model.
        ''')
        print_UnitDefinitions(contained_unit_defs)


#-------------------------------------- Function to add units & UnitDefinitions ---------------------------------------#
def add_fba_units(model: libModel):
    """| Adds:
       |     - mmol per gDW per h
       |     - mmol per gDW 
       |     - hour (h)
       |     - femto litre (fL)
       |
       | to the list of unit definitions (needed for FBA)

    Args:
        - model (libModel): Model loaded with libSBML
    """
    list_of_fba_units = create_fba_units(model)
    
    # If list of unit definitions is not empty, replace all units identical to list_of_fba_units
    # & Print the remaining unit definitions
    if model.getListOfUnitDefinitions():
        print_remaining_UnitDefinitions(model, list_of_fba_units)
    
    for unit_def in list_of_fba_units:
        model.getListOfUnitDefinitions().append(unit_def)
          

def set_default_units(model: libModel):
    """Sets default units of model

    Args:
        - model (libModel): Model loaded with libSBML
    """ 
    for unit in model.getListOfUnitDefinitions():
      
        unit_id = unit.getId()
      
        if re.fullmatch('mmol_per_gDW', unit_id, re.IGNORECASE):
         
            if not (model.isSetExtentUnits() and model.getExtentUnits() == unit_id):
                model.setExtentUnits(unit_id)
            
            if not (model.isSetSubstanceUnits() and model.getSubstanceUnits() == unit_id):
                model.setSubstanceUnits(unit_id)
         
        if not (model.isSetTimeUnits() and model.getTimeUnits() == unit_id) and re.fullmatch('hr?', unit_id, re.IGNORECASE):
            model.setTimeUnits(unit_id)
         
        if not (model.isSetVolumeUnits() and model.getVolumeUnits() == unit_id) and re.fullmatch('fL', unit_id, re.IGNORECASE):
            model.setVolumeUnits(unit_id)


#--------------------------------------- Function to set units fro parameters -----------------------------------------#
def set_units(model: libModel):
    """Sets units of parameters in model

    Args:
        - model (libModel): Model loaded with libSBML
    """
    for param in model.getListOfParameters(): # needs to be added to list of unit definitions aswell
        if any(
            (unit_id := re.fullmatch('mmol_per_gDW_per_hr?', unit.getId(), re.IGNORECASE)) 
            for unit in model.getListOfUnitDefinitions()
            ):
            if not (param.isSetUnits() and param.getUnits() == unit_id.group(0)):
                param.setUnits(unit_id.group(0))
            

#-------------------------- Functions to add default settings for compartments & metabolites --------------------------#            
def add_compartment_structure_specs(model: libModel):
    """| Adds the required specifications for the compartment structure
       | if not set (size & spatial dimension)
        
    Args:
        - model (libModel): Model loaded with libSBML
    """ 
    for compartment in model.getListOfCompartments():
      
        if not compartment.isSetSize():
            compartment.setSize(float('NaN'))
         
        if not compartment.isSetSpatialDimensions():
            compartment.setSpatialDimensions(3)
         
        if any(
            (unit_id := re.fullmatch('fL', unit.getId(), re.IGNORECASE)) for unit in model.getListOfUnitDefinitions()
            ):
            if not (compartment.isSetUnits() and compartment.getUnits() == unit_id.group(0)):
                compartment.setUnits(unit_id.group(0))
         
         
def set_initial_amount(model: libModel):
    """Sets initial amount to all metabolites if not already set or if initial concentration is not set
    
    Args:
        - model (libModel): Model loaded with libSBML
    """
    for species in model.getListOfSpecies():
      
      if not (species.isSetInitialAmount() or species.isSetInitialConcentration()):
         species.setInitialAmount(float('NaN'))
         

#--------------------------------- Function to add URIs from the IDs for GeneProducts ---------------------------------# 
def cv_ncbiprotein(gene_list, email, locus2id: pd.DataFrame, protein_fasta: str, lab_strain: bool=False):
    """Adds NCBI Id to genes as annotation

    Args:
        - gene_list (list): libSBML ListOfGenes
        - email (str): User Email to access the Entrez database
        - locus2id (pd.DataFrame): Table mapping locus tags to their corresponding RefSeq identifiers
        - protein_fasta (str): The path to the CarveMe protein.fasta input file
        - lab_strain (bool): Needs to be set to True if strain was self-annotated
                           and/or the locus tags in the CarveMe input file should be kept   
    """
    Entrez.email = email
    if locus2id is not None:
        locus2id = locus2id.set_index('ProteinID')
                    
    id2locus_name = None  # Needs to be initialised, otherwise UnboundLocalError: local variable 'id2locus_name' referenced before assignment          
    if protein_fasta:
        if protein_fasta.strip() != '': 
            id2locus_name = parse_fasta_headers(protein_fasta)
            id2locus_name.set_index('protein_id')
    
    genes_missing_annotation = []

    print('Setting CVTerms and removing notes for all genes:')
    for gene in tqdm(gene_list):
        if not gene.isSetMetaId():
            gene.setMetaId('meta_' + gene.getId())
        
        if (gene.getId()[2] == 'W'): #addition to work with KC-Na-01
            entry = gene.getId()
            entry = entry[2:-7] if '__46__' in entry else entry[2:-2] # Required for VMH models
            add_cv_term_genes(entry, 'REFSEQ', gene)
            add_cv_term_genes(entry, 'NCBI', gene, lab_strain)
            name, locus = search_ncbi_for_gpr(entry)
            gene.setName(name)
            if (locus2id is not None) and (entry in locus2id.index):
                locus = locus2id.loc[entry, 'LocusTag']
            gene.setLabel(locus)
        
        elif (gene.getId() != 'G_spontaneous') and (gene.getId() != 'G_Unknown'): # Has to be omitted as no additional data can be retrieved neither from NCBI nor the CarveMe input file
            if 'prot_' in gene.getId():
                id_string = gene.getId().split('prot_')[1].split('_')  # All NCBI CDS protein FASTA files have the NCBI protein identifier after 'prot_' in the FASTA identifier
                ncbi_id = id_string[0]  # If identifier contains no '_', this is full identifier
            else:
                id_string = gene.getId().removeprefix('G_').split('_')
                if 'peg' in id_string: continue
              
            if len(id_string) == 2: # Can be the case if ID is locus tag, for example
                continue # Ignore locus tags as no valid identifiers
            if (len(id_string) > 2):  # Identifier contains '_'
            # Check that the second entry consists of a sequence of numbers -> Valid RefSeq identifier! 
            # (Needs to be changed if there are other gene idenitfiers used that could contain '_' & need to be handled differently)
                if re.fullmatch('^\d+\d+$', id_string[1], re.IGNORECASE):
                    ncbi_id = '_'.join(id_string[:2])  # Merge the first two parts with '_' as this is complete identifier
                    
            # If identifier matches RefSeq ID pattern   
            if re.fullmatch('^(((AC|AP|NC|NG|NM|NP|NR|NT|NW|WP|XM|XP|XR|YP|ZP)_\d+)|(NZ_[A-Z]{2,4}\d+))(\.\d+)?$', ncbi_id, re.IGNORECASE):
                add_cv_term_genes(ncbi_id, 'REFSEQ', gene, lab_strain)
                add_cv_term_genes(ncbi_id, 'NCBI', gene, lab_strain)
                name, locus = search_ncbi_for_gpr(ncbi_id)
                if (locus2id is not None) and (entry in locus2id.index):
                    locus = locus2id.loc[entry, 'LocusTag']

            # If identifier only contains numbers 
            # -> Get the corresponding data from the CarveMe input file
            elif re.fullmatch('^\d+$', ncbi_id, re.IGNORECASE):
                if id2locus_name is not None:
                    name, locus = id2locus_name[id2locus_name['protein_id']==ncbi_id][['name', 'locus_tag']].values[0]
                else: 
                    genes_missing_annotation.append(ncbi_id)
        
            # If identifier matches ncbiprotein ID pattern
            elif re.fullmatch('^(\w+\d+(\.\d+)?)|(NP_\d+)$', ncbi_id, re.IGNORECASE):
                add_cv_term_genes(ncbi_id, 'NCBI', gene, lab_strain)
                name, locus = search_ncbi_for_gpr(ncbi_id)
            
            # Catch all remaining cases that have no valid ID   
            else: 
                genes_missing_annotation.append(ncbi_id)
        
            # For lab strains use the locus tag from the annotation file   
            if lab_strain and id2locus_name is not None:
                locus = id2locus_name[id2locus_name['protein_id']==ncbi_id][['locus_tag']].values[0][0]
        
            if ncbi_id not in genes_missing_annotation: 
                gene.setName(name)
                gene.setLabel(locus)
            
        gene.unsetNotes()
    if genes_missing_annotation:    
        logging.info(f'The following {len(genes_missing_annotation)} genes have no annotation, name & label (locus tag): {genes_missing_annotation}')
       
#----------------------------  Functions to add additional URIs to GeneProducts ---------------------------------------# 
def add_gp_id_from_gff(locus2id: pd.DataFrame, gene_list: list[GeneProduct]):
    """Adds URIs to GeneProducts based on locus tag to indentifier mapping

    Args:
        locus2id (pd.DataFrame): Table mapping locus tags to their corresponding RefSeq identifiers
        gene_list (list[GeneProduct]): libSBML ListOfGenes
    """
    locus2id.set_index('LocusTag')

    for gp in tqdm(gene_list):
        locus = gp.getLabel()

        if locus in locus2id.index:
            add_cv_term_genes(locus2id.loc[locus, 'ProteinID'].split('.')[0], 'REFSEQ', gp)

          
def add_gp_ids_from_KEGG(gene_list: list[GeneProduct], kegg_organism_id: str):
    """Adds KEGG gene & UniProt identifiers to the GeneProduct annotations

    Args:
        gene_list (list[GeneProduct]): libSBML ListOfGenes
        kegg_organism_id (str): Organism identifier in the KEGG database
    """
    k = KEGG()
    mapping_kegg_uniprot = k.conv('uniprot', kegg_organism_id)
    no_valid_kegg = []

    for gp in tqdm(gene_list):
    
        if gp.getId() != 'G_spontaneous':
            kegg_gene_id = f'{kegg_organism_id}:{gp.getLabel()}'
            
            try:
                uniprot_id = mapping_kegg_uniprot[kegg_gene_id]

                add_cv_term_genes(kegg_gene_id, 'KEGG', gp)
                add_cv_term_genes(uniprot_id.split('up:')[1], 'UNIPROT', gp)
                
            except KeyError:
                no_valid_kegg.append(gp.getLabel())
    
    if no_valid_kegg:      
        logging.info(f'The following {len(no_valid_kegg)} locus tags form no valid KEGG Gene ID: {no_valid_kegg}')


#------------------- Functions to change the CURIE pattern/CVTerm qualifier & qualifier type --------------------------# 
def get_set_of_curies(curie_list: list[str]) -> SortedDict[str: SortedSet[str]]:
    """| Gets a list of CURIEs
       | & maps the database prefixes to their respective identifier sets
        
    Args:
        - curie_list (list[str]): List containing CURIEs
            
    Returns:
        SortedDict: Sorted dictionary mapping database prefixes from the provided CURIEs to their respective identifier sets also provided by the CURIEs
    """
    curie_dict = SortedDict()
    
    for curie in curie_list:
        
        # Extracts the prefix & identifier part
        if MIRIAM in curie:
            extracted_curie = curie.split(MIRIAM)[1]
        else:
            extracted_curie = curie.split(OLD_MIRIAM)[1]
        
        # Get CURIEs irrespective of pattern
        if '/' in extracted_curie:
            extracted_curie = extracted_curie.split('/')
            
<<<<<<< HEAD
            # Check for NaNs & certain special cases
            if re.fullmatch('^nan$', extracted_curie[0], re.IGNORECASE) or re.fullmatch('^nan$', extracted_curie[1], re.IGNORECASE):
                continue
            if re.fullmatch('^inchi$', extracted_curie[0], re.IGNORECASE):  # Check for inchi as splitting by '/' splits too much
                prefix = extracted_curie[0].lower()
                identifier = '/'.join(extracted_curie[1:len(extracted_curie)])
=======
            # Check for certain special cases
            if re.search('inchi', extracted_curie[0], re.IGNORECASE):  # Check for inchi as splitting by '/' splits too much
                if re.fullmatch('^inchi$', extracted_curie[0], re.IGNORECASE):
                    prefix = extracted_curie[0].lower()
                    identifier = '/'.join(extracted_curie[1:len(extracted_curie)])
                else:
                    wrong_prefix = extracted_curie[0].split(':')
                    prefix = wrong_prefix[0]
                    identifier = f'{wrong_prefix[1]}/{"/".join(extracted_curie[1:len(extracted_curie)])}'
>>>>>>> de41e0b1
            elif re.fullmatch('^brenda$', extracted_curie[0], re.IGNORECASE):
                prefix = 'ec-code'
                identifier = extracted_curie[1]
            elif re.fullmatch('^biocyc$', extracted_curie[0], re.IGNORECASE) or ('metacyc.' in extracted_curie[0]):  # Check for bio- & metacyc
                prefix = 'biocyc'
                identifier = extracted_curie[1].replace('META:', '')
                
                if not curie_dict or (prefix not in curie_dict):
                    curie_dict[prefix] = SortedSet()
                    curie_dict[prefix].add(identifier)
                
                if re.search('^rxn-|-rxn$', identifier, re.IGNORECASE):
                    prefix = 'metacyc.reaction'
                else:
                    prefix = 'metacyc.compound'
                
            elif re.fullmatch('^chebi$', extracted_curie[0], re.IGNORECASE):
                new_curie = extracted_curie[1].split(':')
                
                prefix = new_curie[0].upper()
                identifier = new_curie[1]
            
            elif re.search('^sbo:', extracted_curie[1], re.IGNORECASE):
                prefix = extracted_curie[0]
                identifier = extracted_curie[1].split(':')[1]
                
            else:
                if re.fullmatch('^brenda$', extracted_curie[0], re.IGNORECASE):
                    prefix = 'ec-code'
                else:
                    prefix = extracted_curie[0]
                
                identifier = extracted_curie[1]
                
        elif ':' in extracted_curie:
            extracted_curie = extracted_curie.split(':')
            
            if re.fullmatch('^biocyc$', extracted_curie[0], re.IGNORECASE) or ('metacyc.' in extracted_curie[0]):  # Check for bio- & metacyc
                prefix = 'biocyc'
                identifier = extracted_curie[-1]
                
                if not curie_dict or (prefix not in curie_dict):
                    curie_dict[prefix] = SortedSet()
                curie_dict[prefix].add(identifier)
                
                if re.search('^rxn-|-rxn$', identifier, re.IGNORECASE):
                    prefix = 'metacyc.reaction'
                else:
                    prefix = 'metacyc.compound'
                
            else:
                if re.fullmatch('^brenda$', extracted_curie[0], re.IGNORECASE):
                    prefix = 'ec-code'
                else:
                    prefix = extracted_curie[0]

                if re.fullmatch('^kegg.genes$', extracted_curie[0], re.IGNORECASE):
                    identifier = ':'.join(extracted_curie[1:len(extracted_curie)])
                else:
                    identifier = extracted_curie[1]
    
        # Use prefix as key & the corresponding set of identifiers as values   
        if not curie_dict or (prefix not in curie_dict):
            curie_dict[prefix] = SortedSet()

        curie_dict[prefix].add(identifier)
            
    return curie_dict

def generate_new_curie_set(prefix2id: SortedDict[str: SortedSet[str]], new_pattern: bool) -> SortedSet[str]: 
    """Generate a set of complete CURIEs from the provided prefix to identifier mapping
        
    Args:
        - prefix2id (SortedDict[str: SortedSet[str]]): Dictionary containing a mapping from database prefixes to their respective identifier sets 
        - new_pattern (bool):                          True if new pattern is wanted, otherwise False
            
    Returns:
        SortedSet: Sorted set containing complete CURIEs
    """
    curie_set = SortedSet()
    
    if new_pattern:
        SEPARATOR = ':'
    else:
        SEPARATOR = '/'
    
    for prefix in prefix2id:
        current_prefix = prefix   
        
        for identifier in prefix2id.get(prefix):
            separator = SEPARATOR

            if re.search('o$', prefix, re.IGNORECASE):  # Ontologies seem only to work with new pattern!
                separator = ':'
                prefix = prefix.upper()
            
            elif re.fullmatch('^chebi$', current_prefix, re.IGNORECASE) and not new_pattern:  # The old pattern for chebi is different: Just adding '/' das NOT work!
                prefix = f'chebi/{current_prefix}'
                separator = ':'
                
            elif re.fullmatch('^biocyc$', prefix, re.IGNORECASE):  # Get identifier for biocyc
                prefix = f'biocyc{SEPARATOR}META'
                separator = ':'

            
            curie = MIRIAM + prefix + separator + identifier
            curie_set.add(curie)
            
    return curie_set

def add_curie_set(entity: SBase, qt, b_m_qt, curie_set: SortedSet[str]):
    """Add a complete CURIE set to the provided CVTerm
        
    Args:
        - entity (SBase):               A libSBML SBase object like model, GeneProduct, etc.
        - qt:                           A libSBML qualifier type: BIOLOGICAL_QUALIFIER|MODEL_QUALIFIER
        - b_m_qt:                       A libSBML biological or model qualifier type like BQB_IS|BQM_IS
        - curie_set (SortedSet[str]):   SortedSet containing CURIEs
    """        
    new_cvterm = generate_cvterm(qt, b_m_qt)
        
    for curie in curie_set:
        new_cvterm.addResource(curie)
            
    entity.addCVTerm(new_cvterm)

def improve_curie_per_entity(entity: SBase, new_pattern: bool):
    """Helper function: Removes duplicates & changes pattern according to new_pattern

    Args:
        - entity (SBase):      A libSBML SBase object, either a model or an entity
        - new_pattern (bool):  True if new pattern is wanted, otherwise False
    """
    not_miriam_compliant = []
    pattern = f'{MIRIAM}|{OLD_MIRIAM}'
    cvterms = entity.getCVTerms()
    
    for cvterm in cvterms:
        tmp_list = []
        
        # Retrieve QualifierType & Biological/ModelQualifierType before resource is removed!
        current_qt = cvterm.getQualifierType()
                
        if current_qt == BIOLOGICAL_QUALIFIER:
            current_b_m_qt = cvterm.getBiologicalQualifierType()
        elif current_qt == MODEL_QUALIFIER:
            current_b_m_qt = cvterm.getModelQualifierType()
            
        current_curies = [cvterm.getResourceURI(i) for i in range(cvterm.getNumResources())]
    
        for cc in current_curies:
            if re.match(pattern, cc, re.IGNORECASE):  # If model contains identifiers without MIRIAM/OLD_MIRIAM these are kept 
                tmp_list.append(cc)
                cvterm.removeResource(cc)
            else:
                not_miriam_compliant.append(cc)
            
        prefix2id = get_set_of_curies(tmp_list)
        curie_set = generate_new_curie_set(prefix2id, new_pattern)
        add_curie_set(entity, current_qt, current_b_m_qt, curie_set)
    
    if not_miriam_compliant:
        logging.info(f'The following {len(not_miriam_compliant)} entities are not MIRIAM compliant: {not_miriam_compliant}')

def improve_curies(entities: SBase, new_pattern: bool):
    """Removes duplicates & changes pattern according to new_pattern
    
    Args:
        - entities (SBase):     A libSBML SBase object, either a model or a list of entities
        - new_pattern (bool):  True if new pattern is wanted, otherwise False
    """
    if type(entities) == libModel:  # Model needs to be handled like entity!
        improve_curie_per_entity(entities, new_pattern)
    
    else: 
        for entity in tqdm(entities):
            improve_curie_per_entity(entity, new_pattern)
            
            if type(entity) == UnitDefinition:
                for unit in entity.getListOfUnits():  # Unit needs to be handled within ListOfUnitDefinition
                    improve_curie_per_entity(unit, new_pattern)


def polish_annotations(model: libModel, new_pattern: bool) -> libModel:
    """| Polishes all annotations in a model such that no duplicates are present 
       | & the same pattern is used for all CURIEs
        
    Args:
        - model (libModel):     Model loaded with libSBML
        - new_pattern (bool):   True if new pattern is wanted, otherwise False
        
    Returns:
        libModel: libSBML model with polished annotations
    """
    listOf_dict = {
        'model': model,
        'compartment': model.getListOfCompartments(),
        'metabolite': model.getListOfSpecies(),
        'parameter': model.getListOfParameters(),
        'reaction': model.getListOfReactions(),
        'unit definition': model.getListOfUnitDefinitions(),
        }

    if model.isPackageEnabled('fbc'):
        listOf_dict['gene product'] = model.getPlugin('fbc').getListOfGeneProducts()
    
    if model.isPackageEnabled('groups'):
        listOf_dict['group'] = model.getPlugin('groups').getListOfGroups()

    # Adjust annotations in model
    for listOf in listOf_dict:
        print(f'Polish {listOf} annotations...')
        improve_curies(listOf_dict[listOf], new_pattern)
    
    return model


def change_qualifier_per_entity(entity: SBase, new_qt, new_b_m_qt, specific_db_prefix: str=None) -> list:
    """Updates Qualifiers to be MIRIAM compliant for an entity

    Args:
        - entity (SBase): A libSBML SBase object like model, GeneProduct, etc.
        - new_qt (Qualifier): A libSBML qualifier type: BIOLOGICAL_QUALIFIER|MODEL_QUALIFIER
        - new_b_m_qt (QualifierType): A libSBML biological or model qualifier type like BQB_IS|BQM_IS
        - specific_db_prefix (str): Has to be set if only for a specific database the qualifier type should be changed. Can be 'kegg.genes', 'biocyc', etc.

    Returns:
        list: CURIEs that are not MIRIAM compliant
    """
    not_miriam_compliant = []
    pattern = f'{MIRIAM}|{OLD_MIRIAM}'
    cvterms = entity.getCVTerms()

    #for i in range(len(cvterms)):
    for cvterm in cvterms:
        tmp_set = SortedSet()
        sbo_set = SortedSet()
        #cvterm = cvterms.get(i)
        
        # include check for reaction and unit definition
        # if entity == Reaction or entity == UnitDefinition:
        # print(cvterm.getBiologicalQualifierType())
        if cvterm.getBiologicalQualifierType() == 9:  # 9 = BQB_OCCURS_IN (Reaction), Check for reactions with occursIn
            logging.info(f'CVTerm for {Fore.LIGHTYELLOW_EX}{str(entity)}{Style.RESET_ALL}' +
                  f' is left as {Fore.LIGHTYELLOW_EX}{BiolQualifierType_toString(cvterm.getBiologicalQualifierType())}{Style.RESET_ALL}')
        
        elif cvterm.getModelQualifierType() == 1:  # 1 = BQM_IS_DESCRIBED_BY (UnitDefinition), Check for UnitDefinitions with isDescribedBy
            logging.info(f'CVTerm for {Fore.LIGHTYELLOW_EX}{str(entity)}{Style.RESET_ALL}' + 
                  f' is left as {Fore.LIGHTYELLOW_EX}{ModelQualifierType_toString(cvterm.getModelQualifierType())}{Style.RESET_ALL}')
        
        else:
            current_curies = [cvterm.getResourceURI(j) for j in range(cvterm.getNumResources())]
        
            for cc in current_curies:
                    
                current_curie = None
                    
                if (specific_db_prefix != None) and (specific_db_prefix != ''):
                    if specific_db_prefix in cc:
                        current_curie = cc
                else:
                    current_curie = cc
                    
                if (current_curie) and re.match(pattern, current_curie, re.IGNORECASE):  # If model contains identifiers without MIRIAM/OLD_MIRIAM these are kept 
                    if re.search('sbo:', current_curie, re.IGNORECASE): sbo_set.add(current_curie)
                    else: tmp_set.add(current_curie)
                    cvterm.removeResource(current_curie)
                else:
                    not_miriam_compliant.append(current_curie)
            
            if sbo_set: add_curie_set(entity, BIOLOGICAL_QUALIFIER, BQB_HAS_PROPERTY, sbo_set)
            add_curie_set(entity, new_qt, new_b_m_qt, tmp_set)
            #cvterms.remove(i)
                
    if not_miriam_compliant:
        return not_miriam_compliant


def change_qualifiers(model: libModel, entity_type: str, new_qt, new_b_m_qt, specific_db_prefix: str = None) -> libModel:
    """Updates Qualifiers to be MIRIAM compliant for an entity type of a given model 

    Args:
        - model (libModel):   Model loaded with libSBML
        - entity_type (str): Any string of the following: model|compartment|metabolite|parameter|reaction|unit definition|unit|gene product|group
        - new_qt (Qualifier): A libSBML qualifier type: BIOLOGICAL_QUALIFIER|MODEL_QUALIFIER
        - new_b_m_qt (QualifierType): A libSBML biological or model qualifier type like BQB_IS|BQM_IS
        - specific_db_prefix (str): Has to be set if only for a specific database the qualifier type should be changed. Can be 'kegg.genes', 'biocyc', etc.
    
    Returns:
        libModel: Model with changed qualifier for given entity type
    """
    not_miriam_compliant = []
    listOf_dict = {
        'model': model,
        'compartment': model.getListOfCompartments(),
        'metabolite': model.getListOfSpecies(),
        'parameter': model.getListOfParameters(),
        'reaction': model.getListOfReactions(),
        'unit definition': model.getListOfUnitDefinitions(),
        }
    
    if model.isPackageEnabled('fbc'):
        listOf_dict['gene product'] = model.getPlugin('fbc').getListOfGeneProducts()
    
    if model.isPackageEnabled('groups'):
        listOf_dict['group'] = model.getPlugin('groups').getListOfGroups()
        
    if entity_type == 'model':  # Model needs to be handled like entity!
        not_miriam_compliant = change_qualifier_per_entity(listOf_dict.get('model'), new_qt, new_b_m_qt, specific_db_prefix)
        
    elif entity_type == 'unit':
        for unit in listOf_dict.get('unit definition'):  # Unit needs to be handled within ListOfUnitDefinition
            not_miriam_compliant = change_qualifier_per_entity(unit, new_qt, new_b_m_qt, specific_db_prefix)
        
    else:
        try: 
            for entity in tqdm(listOf_dict.get(entity_type)):
                not_miriam_compliant = change_qualifier_per_entity(entity, new_qt, new_b_m_qt, specific_db_prefix)
        except(TypeError):
            logging.info('The entity ' +  entity_type + ' is not present in ' + model.getId())        
        
    if not_miriam_compliant:         
        logging.warning(f'The following {len(not_miriam_compliant)} entities are not MIRIAM compliant: {not_miriam_compliant}')
    
    return model


def change_all_qualifiers(model: libModel, lab_strain: bool) -> libModel:
    """Wrapper function to change qualifiers of all entities at once

    Args:
        - model (libModel): Model loaded with libSBML
        - lab_strain (bool): True if the strain was sequenced in a local lab

    Returns:
        libModel: Model with all qualifiers updated to be MIRIAM compliant
    """
    
    entity_list_mod = ['model',
                    'unit definition',
                    'unit']
    for entity in entity_list_mod:
        print(f'Change {str(entity)} qualifiers...')
        model = change_qualifiers(model, entity, MODEL_QUALIFIER, BQM_IS)
    
    entity_list = ['compartment',
                   'metabolite',
                   'parameter',
                   'reaction',
                   'gene product',
                   'group']
    for entity in entity_list:
        print(f'Change {str(entity)} qualifiers...')
        if lab_strain and entity == 'gene product':
            model = change_qualifiers(model, 'gene product', BIOLOGICAL_QUALIFIER, BQB_IS_HOMOLOG_TO)
        else:
            model = change_qualifiers(model, entity, BIOLOGICAL_QUALIFIER, BQB_IS)
        
    return model


#--------------------------------------------------- Main function ----------------------------------------------------#
def polish(model: libModel, email: str, id_db: str, refseq_gff: str, 
           protein_fasta: str, lab_strain: bool, kegg_organism_id: str) -> libModel: 
    """| Completes all steps to polish a model
       | (Tested for models having either BiGG or VMH identifiers.)

    Args:
        - model (libModel): model loaded with libSBML
        - email (str): E-mail for Entrez
        - id_db (str): Main database identifiers in model come from
        - refseq_gff (str): Path to RefSeq GFF file of organism
        - protein_fasta (str): File used as input for CarveMe
        - lab_strain (bool): True if the strain was sequenced in a local lab
        - kegg_organism_id (str): KEGG organism identifier
    
    Returns:
        libModel: Polished libSBML model
    """
    colorama_init(autoreset=True)
    
    if lab_strain and not protein_fasta:
        print(Fore.LIGHTRED_EX + '''
                Setting the parameter lab_strain to True requires the provision of the protein FASTA file used as input for CarveMe.
                Otherwise, polish will not change anything for the GeneProducts.
                The header lines should look similar to the following line:
                >lcl|CP035291.1_prot_QCY37216.1_1 [gene=dnaA] [locus_tag=EQ029_00005] [protein=chromosomal replication initiator protein DnaA] [protein_id=QCY37216.1] [location=1..1356] [gbkey=CDS]
                It would also be a valid input if the header lines looked similar to the following line:
                >lcl|CP035291.1_prot_QCY37216.1_1 [locus_tag=EQ029_00005] [protein=chromosomal replication initiator protein DnaA] [protein_id=QCY37216.1]
                ''')
        return
    
    metab_list = model.getListOfSpecies()
    reac_list = model.getListOfReactions()
    gene_list = model.getPlugin('fbc').getListOfGeneProducts()
    locus2id = parse_gff_for_refseq_info(refseq_gff) if refseq_gff else None

    ### unit definition ###
    add_fba_units(model)
    set_default_units(model)
    set_units(model)
    add_compartment_structure_specs(model)
    set_initial_amount(model)
    
    ### improve metabolite, reaction and gene annotations ###
    add_metab(metab_list, id_db)
    add_reac(reac_list, id_db)
    cv_notes_metab(metab_list)
    cv_notes_reac(reac_list)
    cv_ncbiprotein(gene_list, email, locus2id, protein_fasta, lab_strain)
    
    ### add additional URIs to GeneProducts ###
    if locus2id is not None: add_gp_id_from_gff(locus2id, gene_list)
    if kegg_organism_id: add_gp_ids_from_KEGG(gene_list, kegg_organism_id)
    
    ### set boundaries and constant ###
    polish_entities(metab_list, metabolite=True)
    polish_entities(reac_list, metabolite=False)

    
    ### MIRIAM compliance of CVTerms ###
    print('Remove duplicates & transform all CURIEs to the new identifiers.org pattern (: between db and ID):')
    polish_annotations(model, True)
    print('Changing all qualifiers to be MIRIAM compliant:')
    change_all_qualifiers(model, lab_strain)
    
    return model<|MERGE_RESOLUTION|>--- conflicted
+++ resolved
@@ -621,14 +621,9 @@
         if '/' in extracted_curie:
             extracted_curie = extracted_curie.split('/')
             
-<<<<<<< HEAD
             # Check for NaNs & certain special cases
             if re.fullmatch('^nan$', extracted_curie[0], re.IGNORECASE) or re.fullmatch('^nan$', extracted_curie[1], re.IGNORECASE):
                 continue
-            if re.fullmatch('^inchi$', extracted_curie[0], re.IGNORECASE):  # Check for inchi as splitting by '/' splits too much
-                prefix = extracted_curie[0].lower()
-                identifier = '/'.join(extracted_curie[1:len(extracted_curie)])
-=======
             # Check for certain special cases
             if re.search('inchi', extracted_curie[0], re.IGNORECASE):  # Check for inchi as splitting by '/' splits too much
                 if re.fullmatch('^inchi$', extracted_curie[0], re.IGNORECASE):
@@ -638,7 +633,6 @@
                     wrong_prefix = extracted_curie[0].split(':')
                     prefix = wrong_prefix[0]
                     identifier = f'{wrong_prefix[1]}/{"/".join(extracted_curie[1:len(extracted_curie)])}'
->>>>>>> de41e0b1
             elif re.fullmatch('^brenda$', extracted_curie[0], re.IGNORECASE):
                 prefix = 'ec-code'
                 identifier = extracted_curie[1]
