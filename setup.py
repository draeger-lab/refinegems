# needed for installation of refinegems
from setuptools import setup

setup(name='refineGEMs',
      version='1.2',
      description='Scripts to curate a GEM',
      author='Famke Baeuerle',
      author_email='famke.baeuerle@gmail.com',
      license='MIT',
      packages=['refinegems'],
      install_requires = [
            "cobra==0.22.0",
            "biopython==1.79",
            "bioservices",
            "memote==0.13.0",
            "pandas==1.2.4",
            "numpy==1.20.3",
            "pyyaml==5.4.1",
            "gffutils==0.10.1",
            "markupsafe==2.0.1", 
            "depinfo==1.7.0",
            "sortedcontainers==2.4.0",
            "libchebipy==1.0.10",
<<<<<<< HEAD
            "ratelimit==2.2.1",
            "sqlalchemy==1.4.43"
=======
            "venn==0.1.3",
            "ols-client==0.1.3",
            "seaborn==0.12.2"
>>>>>>> fcd89b04
            ],
      zip_safe=False)

# pip install ipywidgets<|MERGE_RESOLUTION|>--- conflicted
+++ resolved
@@ -21,14 +21,11 @@
             "depinfo==1.7.0",
             "sortedcontainers==2.4.0",
             "libchebipy==1.0.10",
-<<<<<<< HEAD
             "ratelimit==2.2.1",
             "sqlalchemy==1.4.43"
-=======
             "venn==0.1.3",
             "ols-client==0.1.3",
             "seaborn==0.12.2"
->>>>>>> fcd89b04
             ],
       zip_safe=False)
 
