#!/usr/bin/env python
"""General functions to polish a model

This module provides functionalities for an initial clean-up of models, including special functions for CarveMe models.

Since CarveMe version 1.5.1, the draft models from CarveMe contain pieces of information that are not correctly added to the 
annotations. To address this, this module includes the following functionalities:

    - Add URIs from the entity IDs to the annotation field for metabolites & reactions
    - Transfer URIs from the notes field to the annotations for metabolites & reactions
    - Add URIs from the GeneProduct IDs to the annotations

The functionalities for CarveMe models, along with the following further functionalities, are gathered in the main 
function :py:func:`~refinegems.curation.polish.polish`.

Further functionalities:

        - Setting boundary condition & constant for metabolites & reactions
        - Unit handling to add units & UnitDefinitions & to set units from parameters
        - Addition of default settings for compartments & metabolites
        - Addition of URIs to GeneProducts

            - via the RefSeq GFF from NCBI
            - via the KEGG API
            
        - Changing the CURIE pattern/CVTerm qualifier & qualifier type
        - Directionality control
"""

__author__ = "Famke Baeuerle and Gwendolyn O. Döbel and Carolin Brune"

################################################################################
# requirements
################################################################################

from sys import prefix
import cobra
import logging
import pandas as pd
import re

from Bio import Entrez
from bioregistry import is_valid_curie, is_valid_identifier, manager, normalize_parsed_curie, get_identifiers_org_iri
from bioservices.kegg import KEGG
from colorama import init as colorama_init
from colorama import Fore, Style
from datetime import date
from functools import reduce
import libsbml
from libsbml import Model as libModel
from libsbml import GeneProduct
from libsbml import Species, Reaction, Unit, UnitDefinition, SBase, UNIT_KIND_MOLE, UNIT_KIND_GRAM, UNIT_KIND_LITRE, UNIT_KIND_SECOND, MODEL_QUALIFIER, BQM_IS, BQM_IS_DERIVED_FROM, BQM_IS_DESCRIBED_BY, BIOLOGICAL_QUALIFIER, BQB_IS, BQB_HAS_PROPERTY, BQB_IS_HOMOLOG_TO, BiolQualifierType_toString, ModelQualifierType_toString
from sortedcontainers import SortedDict, SortedSet
from tqdm.auto import tqdm
from typing import Union, Literal

from ..utility.cvterms import add_cv_term_units, add_cv_term_metabolites, add_cv_term_reactions, add_cv_term_genes, generate_cvterm, metabol_db_dict, reaction_db_dict, MIRIAM, OLD_MIRIAM
from ..utility.db_access import search_ncbi_for_gpr, BIOCYC_TIER1_DATABASES_PREFIXES
from ..utility.io import parse_gff_for_cds, parse_fasta_headers, parse_dict_to_dataframe, load_a_table_from_database

################################################################################
# functions
################################################################################

# ------------------
# Polish - Main part
# ------------------
 
#----------- Functions to add URIs from the entity IDs to the annotation field for metabolites & reactions ------------#       
def add_metab(entity_list: list[Species], id_db: str):
    """| Adds the ID of metabolites as URI to the annotation field
    | For a VMH model, additionally, the corresponding BiGG IDs are added! 
	
    (Currently, only BiGG & VMH IDs supported!)

    Args:
        - entity_list (list): 
            libSBML ListOfSpecies
        - id_db (str): 
            Name of the database of the IDs contained in a model.
    """
    vmh_cut_pattern = r'__\d+_' # To extract BiGG identifier
    
    if id_db == 'VMH':
        bigg_metabs_ids = load_a_table_from_database('SELECT universal_bigg_id FROM bigg_metabolites')
        bigg_metabs_ids = bigg_metabs_ids['universal_bigg_id'].tolist()

    for entity in entity_list:
        
        # Get ID and remove 'M_'
        current_id = entity.getId()
        current_id = current_id[2:]
        
        # Unset annotations if no CV terms exist
        if entity.getNumCVTerms() == 0:
            entity.unsetAnnotation()

        # Use current_id as metaid if no metaid is present   
        if not entity.isSetMetaId():
            entity.setMetaId(f'meta_M_{current_id}')
        
        # If database 'VMH' was specified, extract BiGG ID with vmh_cut_pattern
        if id_db == 'VMH':
            current_id_cut = re.split(vmh_cut_pattern, current_id)
            current_id = ''.join(current_id_cut[:2])
        
        # Remove compartment specifier from ID for annotation   
        id_for_anno = current_id[:-2]

		# Add ID as URI to annotation
        add_cv_term_metabolites(id_for_anno, id_db, entity)

        # Add BiGG ID to annotation, additionally, if valid BiGG ID
        if (id_db == 'VMH') and (id_for_anno in bigg_metabs_ids):
                add_cv_term_metabolites(id_for_anno, 'BIGG', entity)
            
           
def add_reac(entity_list: list[Reaction], id_db: str):
    """| Adds the ID of reactions as URI to the annotation field
       | (Currently, only BiGG & VMH IDs supported!)

        Args:
            - entity_list (list): 
                libSBML ListOfReactions
            - id_db (str): 
                Name of the database of the IDs contained in a model             
    """
    if id_db == 'VMH':
       bigg_reacs_ids = load_a_table_from_database('SELECT bigg_id FROM bigg_reactions')
       bigg_reacs_ids = bigg_reacs_ids['bigg_id'].tolist()

    # Use regex to generalise check for growth/biomass reaction
    regex = r'growth|_*biomass\d*_*'
    
    for entity in entity_list:
        
        # Get ID and remove 'R_'
        current_id = entity.getId()
        if current_id[:2] == 'R_':
            current_id = current_id[2:]
        
        # Readjusted to fit to the metaid pattern from the metabolites      
        if not entity.isSetMetaId():
            entity.setMetaId(f'meta_R_{current_id}')

        if not re.fullmatch(regex, current_id, re.IGNORECASE):
            
            # Unset annotations if no CV terms exist
            if entity.getNumCVTerms() == 0:
                entity.unsetAnnotation()
            
            # Add ID as URI to annotation   
            add_cv_term_reactions(current_id, id_db, entity)

            # Add BiGG ID to annotation, additionally, if valid BiGG ID
            if (id_db == 'VMH') and (current_id in bigg_reacs_ids):
                add_cv_term_reactions(current_id, 'BIGG', entity)


#----------- Functions to transfer URIs from the notes field to the annotations for metabolites & reactions -----------# 
def cv_notes_metab(species_list: list[Species]):
    """Checks the notes field for information which should be in the annotation field.
    Removes entry from notes and adds it as URL to the CVTerms of a metabolite

    Args:
        - species_list (list): 
            libSBML ListOfSpecies
    """

    for species in species_list:
        if not species.isSetMetaId():
            species.setMetaId('meta_' + species.getId())
        notes_list = []
        elem_used = []
        notes_string = species.getNotesString().split(r'\n')
        for elem in notes_string:
            for db in metabol_db_dict.keys():
                if '<p>' + db in elem:
                    elem_used.append(elem)
                    # @DEBUG print(elem.strip()[:-4].split(r': ')[1])
                    fill_in = re.split(r':\s*', elem.strip()[:-4])[1]
                    if (';') in fill_in and not re.search(r'inchi', db, re.IGNORECASE):
                        entries = fill_in.split(r';')
                        for entry in entries:
                            if not re.fullmatch(r'^nan$', entry.strip(), re.IGNORECASE):
                                add_cv_term_metabolites(entry.strip(), db, species)
                    else:
                        if not re.fullmatch(r'^nan$', fill_in, re.IGNORECASE):
                            add_cv_term_metabolites(fill_in, db, species)

        for elem in notes_string:
            if elem not in elem_used and elem not in notes_list:
                notes_list.append(elem)

        # Adding new, shortened notes
        new_notes = ' '.join([str(elem) + '\n' for elem in notes_list])
        species.unsetNotes()
        species.setNotes(new_notes)
        # @DEBUG print(species.getAnnotationString())


def cv_notes_reac(reaction_list: list[Reaction]):
    """Checks the notes field for information which should be in the annotation field.
    Removes entry from notes and adds it as URL to the CVTerms of a reaction

    Args:
        - reaction_list (list): 
            libSBML ListOfReactions
    """

    for reaction in reaction_list:
        if not reaction.isSetMetaId():
            reaction.setMetaId('meta_' + reaction.getId())
        notes_list = []
        elem_used = []
        notes_string = reaction.getNotesString().split(r'\n')

        for elem in notes_string:
            for db in reaction_db_dict.keys():
                if '<p>' + db in elem:
                    elem_used.append(elem)
                    # @DEBUG print(elem.strip()[:-4].split(r': ')[1])
                    fill_in = re.split(r':\s*', elem.strip()[:-4])[1]
                    if (';') in fill_in:
                        entries = fill_in.split(r';')
                        for entry in entries:
                            if not re.fullmatch(r'^nan$', entry.strip(), re.IGNORECASE):
                                add_cv_term_reactions(entry.strip(), db, reaction)
                    else:
                        if not re.fullmatch(r'^nan$', fill_in, re.IGNORECASE):
                            add_cv_term_reactions(fill_in, db, reaction)

        for elem in notes_string:
            if elem not in elem_used and elem not in notes_list:
                notes_list.append(elem)

        # Adding new, shortened notes
        new_notes = ' '.join([str(elem) + '\n' for elem in notes_list])
        reaction.unsetNotes()
        reaction.setNotes(new_notes)


#--------------- Function to set boundary condition & constant for metabolites & reactions ----------------------------# 
def polish_entities(entity_list: list, metabolite: bool):
    """Sets boundary condition and constant if not set for a metabolite

    Args:
        - entity_list (list): 
            libSBML ListOfSpecies or ListOfReactions
        - metabolite (boolean): 
            flag to determine whether entity = metabolite
    """
    for entity in entity_list:
        if metabolite:  # some polishing
            if not entity.getBoundaryCondition():
                entity.setBoundaryCondition(False)
            if not entity.getConstant():
                entity.setConstant(False) 


#------------------------------------ Functions to create units & UnitDefinitions -------------------------------------# 
def create_unit(
    model_specs: tuple[int], meta_id: str, kind: str, e: int, m: int, s: int, uri_is: str='', uri_idf: str=''
    ) -> Unit:
    """Creates unit for SBML model according to arguments

    Args:
        - model_specs (tuple):
            Level & Version of SBML model
        - meta_id (str): 
            Meta ID for unit (Neccessary for URI)
        - kind (str):
            Unit kind constant (see libSBML for available constants)
        - e (int): 
            Exponent of unit
        - m (int): 
            Multiplier of unit
        - s (int): 
            Scale of unit 
        - uri_is (str): 
            URI supporting the specified unit
        - uri_idf (str):
            URI supporting the derived from unit
      
    Returns:
        Unit: 
            libSBML unit object
    """
    unit = Unit(*model_specs)
    unit.setKind(kind)
    unit.setMetaId(f'meta_{meta_id}_{unit.getKind()}')
    unit.setExponent(e)
    unit.setMultiplier(m)
    unit.setScale(s)
    if uri_is:
        add_cv_term_units(uri_is, unit, BQM_IS)
    if uri_idf:
        add_cv_term_units(uri_idf, unit, BQM_IS_DERIVED_FROM)
    return unit


def create_unit_definition(model_specs: tuple[int], identifier: str, name: str, 
                           units: list[Unit]) -> UnitDefinition:
    """Creates unit definition for SBML model according to arguments
   
    Args:
        - model_specs (tuple): 
            Level & Version of SBML model
        - identifier (str):
            Identifier for the defined unit
        - name (str): 
            Full name of the defined unit
        - units (list): 
            All units the defined unit consists of
         
    Returns:
        UnitDefinition: 
            libSBML unit definition object
    """
    unit_definition = UnitDefinition(*model_specs)
    unit_definition.setId(identifier)
    unit_definition.setMetaId(f'meta_{identifier}')
    unit_definition.setName(name)
      
    # Iterate over all units provided for the unit definition & add the units
    for unit in units:
        unit_definition.addUnit(unit)
   
    return unit_definition


#----------------------------------- Function to create FBA unit & UnitDefinitions ------------------------------------#
def create_fba_units(model: libModel) -> list[UnitDefinition]:
    """Creates all fba units required for a constraint-based model
   
    Args:
        - model (libModel): 
            Model loaded with libSBML
         
    Returns:
        list: 
            List of libSBML UnitDefinitions
    """
    # Get model level & version for unit & unit definition
    model_specs = model.getLevel(), model.getVersion()
    
    # Create required units
    litre = create_unit(model_specs, 'litre', UNIT_KIND_LITRE, e=1, m=1, s=-3, uri_is='0000104', uri_idf='0000099')
    mole = create_unit(model_specs, 'mole_0', UNIT_KIND_MOLE, e=1, m=1, s=-3, uri_is='0000040', uri_idf='0000013')
    gram = create_unit(model_specs, 'per_gram_0', UNIT_KIND_GRAM, e=-1, m=1, s=0, uri_is='0000021')
    second = create_unit(model_specs, 'second_0', UNIT_KIND_SECOND, e=1, m=3600, s=0, uri_is='0000032', uri_idf='0000010')
    
    # Create unit definitions for hour & femto litre
    hour = create_unit_definition(
        model_specs, identifier='h', name='Hour', 
        units=[second]
    )
    femto_litre = create_unit_definition(
        model_specs, identifier='fL', name='Femto litres', 
        units=[litre]
    )
    
    # Create unit definitions for millimoles per gram dry weight (mmgdw) & mmgdw per hour
    mmgdw = create_unit_definition(
        model_specs, identifier='mmol_per_gDW', name='Millimoles per gram (dry weight)',
        units=[mole, gram]
    )

    # Create new units mole & gram to get new meta IDs 
    mole = create_unit(model_specs, 'mole_1', UNIT_KIND_MOLE, e=1, m=1, s=-3, uri_is='0000040', uri_idf='0000013')
    gram = create_unit(model_specs, 'per_gram_1', UNIT_KIND_GRAM, e=-1, m=1, s=0, uri_is='0000021')
    # Create new unit second to fit to per hour & get new meta ID
    second = create_unit(model_specs, 'second_1', UNIT_KIND_SECOND, e=-1, m=3600, s=0, uri_is='0000032', uri_idf='0000010')

    mmgdwh = create_unit_definition(
        model_specs, identifier='mmol_per_gDW_per_h', name='Millimoles per gram (dry weight) per hour',
        units=[mole, gram, second]
    )
    add_cv_term_units('pubmed:7986045', mmgdwh, BQM_IS_DESCRIBED_BY)

    return [mmgdwh, mmgdw, hour, femto_litre]


#--------------------------- Functions to print UnitDefinitions with the respective units -----------------------------#
def print_UnitDefinitions(contained_unit_defs: list[UnitDefinition]):
    """Prints a list of libSBML UnitDefinitions as XMLNodes
   
    Args:
        - contained_unit_defs (list): 
            List of libSBML UnitDefinition objects
    """
    for unit_def in contained_unit_defs:
        logging.info(unit_def.toXMLNode())


def print_remaining_UnitDefinitions(model: libModel, list_of_fba_units: list[UnitDefinition]):
    """Prints UnitDefinitions from the model that were removed as these were not contained in the list_of_fba_units

    Args:
        - model (libModel): 
            Model loaded with libSBML
        - list_of_fba_units (list):  
            List of libSBML UnitDefinitions  
    """
       
    # Get all units already present in the model
    contained_unit_defs = [unit for unit in model.getListOfUnitDefinitions()]
         
    # Check if contained unit fits to one of the created fba units
    for unit_def in list_of_fba_units:
        for contained_unit_def in contained_unit_defs:
         
            current_id = contained_unit_def.getId()
               
            if UnitDefinition.areIdentical(unit_def, contained_unit_def):
                contained_unit_defs.remove(contained_unit_def)
                model.removeUnitDefinition(current_id)
   
    # Only print list if it contains UnitDefinitions         
    if contained_unit_defs:
        logging.info('''
        The following UnitDefinition objects were removed. 
        The reasoning is that
        \t(a) these UnitDefinitions are not contained in the UnitDefinition list of this program and
        \t(b) the UnitDefinitions defined within this program are handled as ground truth.
        Thus, the following UnitDefinitions are not seen as relevant for the model.
        ''')
        print_UnitDefinitions(contained_unit_defs)


#-------------------------------------- Function to add units & UnitDefinitions ---------------------------------------#
def add_fba_units(model: libModel):
    """Adds:
    
       - mmol per gDW per h
       - mmol per gDW 
       - hour (h)
       - femto litre (fL)
       
       to the list of unit definitions (needed for FBA)

    Args:
        - model (libModel): 
            Model loaded with libSBML
    """
    list_of_fba_units = create_fba_units(model)
    
    # If list of unit definitions is not empty, replace all units identical to list_of_fba_units
    # & Print the remaining unit definitions
    if model.getListOfUnitDefinitions():
        print_remaining_UnitDefinitions(model, list_of_fba_units)
    
    for unit_def in list_of_fba_units:
        model.getListOfUnitDefinitions().append(unit_def)
          

def set_default_units(model: libModel):
    """Sets default units of model

    Args:
        - model (libModel): 
            Model loaded with libSBML
    """ 
    for unit in model.getListOfUnitDefinitions():
      
        unit_id = unit.getId()
      
        if re.fullmatch(r'mmol_per_gDW', unit_id, re.IGNORECASE):
         
            if not (model.isSetExtentUnits() and model.getExtentUnits() == unit_id):
                model.setExtentUnits(unit_id)
            
            if not (model.isSetSubstanceUnits() and model.getSubstanceUnits() == unit_id):
                model.setSubstanceUnits(unit_id)
         
        if not (model.isSetTimeUnits() and model.getTimeUnits() == unit_id) and re.fullmatch(r'hr?', unit_id, re.IGNORECASE):
            model.setTimeUnits(unit_id)
         
        if not (model.isSetVolumeUnits() and model.getVolumeUnits() == unit_id) and re.fullmatch(r'fL', unit_id, re.IGNORECASE):
            model.setVolumeUnits(unit_id)


#--------------------------------------- Function to set units from parameters ----------------------------------------#
def set_units(model: libModel):
    """Sets units of parameters in model

    Args:
        - model (libModel): 
            Model loaded with libSBML
    """
    for param in model.getListOfParameters(): # needs to be added to list of unit definitions aswell
        if any(
            (unit_id := re.fullmatch(r'mmol_per_gDW_per_hr?', unit.getId(), re.IGNORECASE)) 
            for unit in model.getListOfUnitDefinitions()
            ):
            if not (param.isSetUnits() and param.getUnits() == unit_id.group(0)):
                param.setUnits(unit_id.group(0))
            

#-------------------------- Functions to add default settings for compartments & metabolites --------------------------#            
def add_compartment_structure_specs(model: libModel):
    """| Adds the required specifications for the compartment structure
    | if not set (size & spatial dimension)
        
    Args:
        - model (libModel): 
            Model loaded with libSBML
    """ 
    for compartment in model.getListOfCompartments():
      
        if not compartment.isSetSize():
            compartment.setSize(float('NaN'))
         
        if not compartment.isSetSpatialDimensions():
            compartment.setSpatialDimensions(3)
         
        if any(
            (unit_id := re.fullmatch(r'fL', unit.getId(), re.IGNORECASE)) for unit in model.getListOfUnitDefinitions()
            ):
            if not (compartment.isSetUnits() and compartment.getUnits() == unit_id.group(0)):
                compartment.setUnits(unit_id.group(0))
         
         
def set_initial_amount(model: libModel):
    """Sets initial amount to all metabolites if not already set or if initial concentration is not set
    
    Args:
        - model (libModel): 
            Model loaded with libSBML
    """
    for species in model.getListOfSpecies():
      
      if not (species.isSetInitialAmount() or species.isSetInitialConcentration()):
         species.setInitialAmount(float('NaN'))
         

<<<<<<< HEAD
#--------------------------------- Function to add URIs from the IDs for GeneProducts ---------------------------------# 
# @DISCUSSION Extract label part? -> Might be good for GapFiller
# @TODO Possibility of non-unique RefSeq (and potentially NCBI Protein) IDs
# -> Map via RefSeq locus tag? Requires however protein_fasta
# -> Rename 'lab_strain' to 'with_fasta'? Or make protein_fasta optional and if provided use?
# If ambigous locus tags are found this can be fixed by using the fasta to map RefSeq locus tags to the NCBI locus tags
=======
#--------------------------------- Function to add URIs from the IDs for GeneProducts ---------------------------------#
>>>>>>> cefde9a8
def cv_ncbiprotein(gene_list, email, locus2id: pd.DataFrame, protein_fasta: str, filename: str, lab_strain: bool=False):
    """Adds NCBI Id to genes as annotation

    Args:
        - gene_list (list): 
            libSBML ListOfGenes
        - email (str): 
            User Email to access the Entrez database
        - locus2id (pd.DataFrame): 
            Table mapping locus tags to their corresponding RefSeq/NCBI Protein identifiers
        - protein_fasta (str): 
            The path to the CarveMe protein.fasta input file
        - filename (str):
            Path to output file for genes where no annotation could be added
        - lab_strain (bool): 
            Needs to be set to True if strain was self-annotated
            and/or the locus tags in the CarveMe input file should be kept   
    """
    Entrez.email = email
    if locus2id is not None:
        locus2id = locus2id.groupby('ProteinID').agg(list)
                    
    id2locus_name = None  # Needs to be initialised, otherwise UnboundLocalError: local variable 'id2locus_name' referenced before assignment
    entry = None # Needs to be initialised, otherwise UnboundLocalError: local variable 'entry' referenced before assignment
    if protein_fasta:
        if protein_fasta.strip() != '': 
            id2locus_name = parse_fasta_headers(protein_fasta)
            id2locus_name.set_index('protein_id')
    
    genes_missing_annotation = []

    print('Setting CVTerms and removing notes for all genes:')
    for gene in tqdm(gene_list):
        if not gene.isSetMetaId():
            gene.setMetaId('meta_' + gene.getId())
        
        if (gene.getId()[2] == 'W'): #addition to work with KC-Na-01
            entry = gene.getId()
            # @TODO Implement better way of handling this -> Handle with COBRApy
            entry = entry[2:-7] if '__46__' in entry else entry[2:-2] # Required for VMH models
            add_cv_term_genes(entry, 'REFSEQ', gene)
            add_cv_term_genes(entry, 'NCBI', gene, lab_strain)
            name, locus = search_ncbi_for_gpr(entry)
            gene.setName(name)
            if (locus2id is not None) and (entry in locus2id.index):
                locus = locus2id.loc[entry, 'LocusTag']
            if len(locus) == 1: gene.setLabel(locus[0])
            else: genes_missing_annotation.append(entry)
        
        elif (gene.getId() != 'G_spontaneous') and (gene.getId() != 'G_Unknown'): # Has to be omitted as no additional data can be retrieved neither from NCBI nor the CarveMe input file
            if 'prot_' in gene.getId():
                id_string = gene.getId().split(r'prot_')[1].split(r'_')  # All NCBI CDS protein FASTA files have the NCBI protein identifier after 'prot_' in the FASTA identifier
                ncbi_id = id_string[0]  # If identifier contains no '_', this is full identifier
            else:
                id_string = gene.getId().removeprefix('G_').split(r'_')
                if 'peg' in id_string: 
                    genes_missing_annotation.append('_'.join(id_string))
                    continue
              
            if len(id_string) == 2: # Can be the case if ID is locus tag, for example
                genes_missing_annotation.append('_'.join(id_string))
                continue # Ignore locus tags as no valid identifiers
            if (len(id_string) > 2):  # Identifier contains '_'
            # Check that the second entry consists of a sequence of numbers -> Valid RefSeq identifier! 
            # (Needs to be changed if there are other gene idenitfiers used that could contain '_' & need to be handled differently)
                if re.fullmatch(r'^\d+\d+$', id_string[1], re.IGNORECASE):
                    # Merge the first two parts with '_' as this is complete identifier
                    # Merge the resulting string with the third string in i_string to get complete identifier with version spec
                    ncbi_id = f'{"_".join(id_string[:2])}.{id_string[2]}'

            # If identifier matches RefSeq ID pattern   
            if re.fullmatch(r'^(((AC|AP|NC|NG|NM|NP|NR|NT|NW|WP|XM|XP|XR|YP|ZP)_\d+)|(NZ_[A-Z]{2,4}\d+))(\.\d+)?$', ncbi_id, re.IGNORECASE):
                add_cv_term_genes(ncbi_id, 'REFSEQ', gene, lab_strain)
                add_cv_term_genes(ncbi_id, 'NCBI', gene, lab_strain)
                name, locus = search_ncbi_for_gpr(ncbi_id)
                if (locus2id is not None) and (ncbi_id in locus2id.index):
                    locus = locus2id.loc[ncbi_id, 'LocusTag']

            # If identifier only contains numbers 
            # -> Get the corresponding data from the CarveMe input file
            elif re.fullmatch(r'^\d+$', ncbi_id, re.IGNORECASE):
                if id2locus_name is not None:
                    name, locus = id2locus_name[id2locus_name['protein_id']==ncbi_id][['name', 'locus_tag']].values[0]
                else: 
                    genes_missing_annotation.append(ncbi_id)
        
            # If identifier matches ncbiprotein ID pattern
            elif re.fullmatch(r'^(\w+\d+(\.\d+)?)|(NP_\d+)$', ncbi_id, re.IGNORECASE):
                add_cv_term_genes(ncbi_id, 'NCBI', gene, lab_strain)
                name, locus = search_ncbi_for_gpr(ncbi_id)
            
            # Catch all remaining cases that have no valid ID   
            else: 
                genes_missing_annotation.append(ncbi_id)
        
            # For lab strains use the locus tag from the annotation file   
            if lab_strain and id2locus_name is not None:
                locus = id2locus_name[id2locus_name['protein_id']==ncbi_id][['locus_tag']].values[0][0]
        
            if ncbi_id not in genes_missing_annotation:
                if name and locus:
                    gene.setName(name)
                    if len(locus) == 1: gene.setLabel(locus[0])
                    else: genes_missing_annotation.append(ncbi_id)
                else:
                    genes_missing_annotation.append(ncbi_id)
            
        gene.unsetNotes()
    if genes_missing_annotation:    
        genes_filename = f'{filename}_genes_missing_annotations_{str(date.today().strftime("%Y%m%d"))}.txt'
        logging.warning(f'''
                        For the following {len(genes_missing_annotation)} NCBI Protein IDs no annotation, name & label (locus tag) were found: {genes_missing_annotation}.
                        These IDs are saved to {genes_filename}
                        ''')
        with open(genes_filename, "w") as file:
             file.write(str(genes_missing_annotation))

#----------------------------  Functions to add additional URIs to GeneProducts ---------------------------------------#
def add_gp_id_from_gff(locus2id: pd.DataFrame, gene_list: list[GeneProduct]):
    """Adds URIs to GeneProducts based on locus tag to indentifier mapping

    Args:
        locus2id (pd.DataFrame): 
            Table mapping locus tags to their corresponding RefSeq identifiers
        gene_list (list[GeneProduct]): 
            libSBML ListOfGenes
    """
    locus2id.set_index('LocusTag')

    for gp in tqdm(gene_list):
        locus = gp.getLabel()

        if locus in locus2id.index:
            add_cv_term_genes(locus2id.loc[locus, 'ProteinID'][0].split(r'.')[0], 'REFSEQ', gp)

          
def add_gp_ids_from_KEGG(gene_list: list[GeneProduct], kegg_organism_id: str):
    """Adds KEGG gene & UniProt identifiers to the GeneProduct annotations

    Args:
        gene_list (list[GeneProduct]): 
            libSBML ListOfGenes
        kegg_organism_id (str): 
            Organism identifier in the KEGG database
    """
    k = KEGG()
    mapping_kegg_uniprot = k.conv('uniprot', kegg_organism_id)
    no_valid_kegg = []

    for gp in tqdm(gene_list):
    
        if gp.getId() != 'G_spontaneous':
            kegg_gene_id = f'{kegg_organism_id}:{gp.getLabel()}'
            
            try:
                uniprot_id = mapping_kegg_uniprot[kegg_gene_id]

                add_cv_term_genes(kegg_gene_id, 'KEGG', gp)
                add_cv_term_genes(uniprot_id.split(r'up:')[1], 'UNIPROT', gp)
                
            except KeyError:
                no_valid_kegg.append(gp.getLabel())
    
    if no_valid_kegg:      
        logging.info(f'The following {len(no_valid_kegg)} locus tags form no valid KEGG Gene ID: {no_valid_kegg}')


#------------------- Functions to change the CURIE pattern/CVTerm qualifier & qualifier type --------------------------#
def get_set_of_curies(uri_list: list[str]) -> tuple[SortedDict[str: SortedSet[str]], list[str]]:
    """Gets a list of URIs & maps the database prefixes to their respective identifier sets
        
    Args:
        - uri_list (list[str]): 
            List containing CURIEs
            
    Returns:
        tuple: 
            A sorted dictionary (1) & a list (2)

            (1) SortedDict: Sorted dictionary mapping database prefixes from the provided CURIEs to their respective identifier sets also provided by the CURIEs
            (2) list: List of CURIEs that are invalid according to bioregistry
    """
    curie_dict = SortedDict()
    prefix, identifier = None, None
    invalid_curies = []
    
    for uri in uri_list:
        
        # Extracts the CURIE part from the URI/IRI
        if MIRIAM in uri:
            extracted_curie = uri.split(MIRIAM)[1]
        elif OLD_MIRIAM in uri:
            extracted_curie = uri.split(OLD_MIRIAM)[1]
        else:
            extracted_curie = uri

        curie = manager.parse_curie(extracted_curie) # Contains valid db prefix to identifiers pairs
        curie = list(curie) # Turn tuple into list to allow item assignment
        
        if curie[0]: # Prefix is valid but to have same result for same databases need to do a bit of own parsing
            if re.fullmatch(r'^biocyc$', curie[0], re.IGNORECASE):  # Check for biocyc to also add metacyc if possible
                # Always add META if BioCyc sub-datbase prefixes are missing
                curie = curie if curie[1].split(r':')[0] in BIOCYC_TIER1_DATABASES_PREFIXES else [curie[0], f'META:{curie[1]}']

                if 'META' in curie[1]: 
                    if is_valid_identifier(*curie): # Get the valid BioCyc identifier & Add to dictionary
                        prefix, identifier = normalize_parsed_curie(*curie)

                        if not curie_dict or (prefix not in curie_dict):
                            curie_dict[prefix] = SortedSet()
                        curie_dict[prefix].add(identifier)
                    else:
                        invalid_curies.append(f'{curie[0]}:{curie[1]}')

                    # Add the MetaCyc identifier additionally
                    curie[1] = curie[1].split(r'META:')[1] # Metacyc identifier comes after 'META:' in biocyc identifier
                    if re.search(r'^rxn-|-rxn$', curie[1], re.IGNORECASE):
                        curie[0] = 'metacyc.reaction'
                    else:
                        curie[0] = 'metacyc.compound'
            elif 'metacyc.' in curie[0]:
                if is_valid_identifier(*curie): # Get the valid MetaCyc identifier & Add to dictionary
                    prefix, identifier = normalize_parsed_curie(*curie)

                    if not curie_dict or (prefix not in curie_dict):
                        curie_dict[prefix] = SortedSet()
                    curie_dict[prefix].add(identifier)
                else:
                    invalid_curies.append(f'{curie[0]}:{curie[1]}')

                # Add the BioCyc identifier additionally
                curie = ['biocyc', f'META:{curie[1]}'] # Metacyc identifier comes after 'META:' in biocyc identifier
            elif re.fullmatch(r'^brenda$', curie[0], re.IGNORECASE): # Brenda & EC code is the same
                curie[0] = 'eccode'
        
        elif not curie[0]: # Need to do own parsing if prefix is not valid
            # Get CURIEs irrespective of pattern
            if '/' in extracted_curie:
                extracted_curie = extracted_curie.split(r'/')

                # Check for NaN identifiers
                if re.fullmatch(r'^nan$', extracted_curie[0], re.IGNORECASE) or re.fullmatch(r'^nan$', extracted_curie[1], re.IGNORECASE):
                    # Only return strings where the database prefix is 'NaN' but a possible identifier could be contained
                    if re.fullmatch(r'^nan$', extracted_curie[0], re.IGNORECASE) and not re.fullmatch(r'^nan$', extracted_curie[1], re.IGNORECASE): 
                        invalid_curies.append(f'{extracted_curie[0]}:{extracted_curie[1]}')
                    continue
                # Check for certain special cases
                if re.search(r'inchi', extracted_curie[0], re.IGNORECASE):  # Check for inchi as splitting by '/' splits too much
                    if re.fullmatch(r'^inchi$', extracted_curie[0], re.IGNORECASE):
                        curie = (extracted_curie[0].lower(), '/'.join(extracted_curie[1:len(extracted_curie)]))
                    elif re.fullmatch(r'^inchikey$', extracted_curie[0], re.IGNORECASE):
                        curie = (extracted_curie[0].lower(), extracted_curie[1])
                    else:
                        wrong_prefix = extracted_curie[0].split(r':')
                        curie = (wrong_prefix[0], f'{wrong_prefix[1]}/{"/".join(extracted_curie[1:len(extracted_curie)])}')
                elif re.fullmatch(r'^brenda$', extracted_curie[0], re.IGNORECASE): # Brenda & EC code is the same
                    curie = ('eccode', extracted_curie[1])
                elif re.fullmatch(r'^biocyc$', extracted_curie[0], re.IGNORECASE):  # Check for biocyc to also add metacyc if possible
                    # Always add META if BioCyc sub-datbase prefixes are missing
                    extracted_curie[1] = extracted_curie[1] if extracted_curie[1].split(r':')[0] in BIOCYC_TIER1_DATABASES_PREFIXES else f'META:{extracted_curie[1]}'
                    curie = ['biocyc', extracted_curie[1]]

                    if 'META' in curie[1]: 
                        if is_valid_identifier(*curie): # Get the valid BioCyc identifier & Add to dictionary
                            prefix, identifier = normalize_parsed_curie(*curie)

                            if not curie_dict or (prefix not in curie_dict):
                                curie_dict[prefix] = SortedSet()
                            curie_dict[prefix].add(identifier)
                        else:
                            invalid_curies.append(f'{curie[0]}:{curie[1]}')

                        # Add additionallly the MetaCyc identifier 
                        curie[1] = curie[1].split(r'META:')[1] # Metacyc identifier comes after 'META:' in biocyc identifier
                        if re.search(r'^rxn-|-rxn$', curie[1], re.IGNORECASE):
                            curie[0] = 'metacyc.reaction'
                        else:
                            curie[0] = 'metacyc.compound'
                elif 'metacyc.' in extracted_curie[0]:
                    curie = extracted_curie
                    if is_valid_identifier(*curie): # Get the valid MetaCyc identifier & Add to dictionary
                        prefix, identifier = normalize_parsed_curie(*curie)

                        if not curie_dict or (prefix not in curie_dict):
                            curie_dict[prefix] = SortedSet()
                        curie_dict[prefix].add(identifier)
                    else:
                        invalid_curies.append(f'{curie[0]}:{curie[1]}')

                    # Add BioCyc identfier additionally
                    curie = ['biocyc', f'META:{curie[1]}'] # Metacyc identifier comes after 'META:' in biocyc identifier
<<<<<<< HEAD
                elif re.fullmatch(r'^eco|chebi$', extracted_curie[0], re.IGNORECASE): 
                    if ':' in extracted_curie[1]:
                        new_curie = extracted_curie[1].split(r':')
                        curie = (new_curie[0].lower(), new_curie[1])
                    else:
                        curie = tuple(extracted_curie)
=======
                elif re.fullmatch(r'^chebi|^eco$', extracted_curie[0], re.IGNORECASE):
                    new_curie = extracted_curie[1].split(r':')
                    curie = (new_curie[0].lower(), new_curie[1])
>>>>>>> cefde9a8
                elif re.search(r'^sbo:', extracted_curie[1], re.IGNORECASE): # Checks for old pattern of SBO term URIs ('MIRIAM/sbo/SBO:identifier')
                    curie = [extracted_curie[0], extracted_curie[1].split(r':')[1]]
                else:
                    if re.fullmatch(r'^brenda$', extracted_curie[0], re.IGNORECASE) or re.fullmatch(r'^ec-code$', extracted_curie[0], re.IGNORECASE): # Brenda equals EC code, EC code in URI = ec-code
                        curie[0] = 'eccode'
                    else:
                        curie[0] = extracted_curie[0]

                    curie[1] = extracted_curie[1]

            elif ':' in extracted_curie:
                extracted_curie = extracted_curie.split(r':')
                
                # Check for NaN identifiers
                if re.fullmatch(r'^nan$', extracted_curie[0], re.IGNORECASE) or re.fullmatch(r'^nan$', extracted_curie[1], re.IGNORECASE):
                    # Only return strings where the database prefix is 'NaN' but a possible identifier could be contained
                    if re.fullmatch(r'^nan$', extracted_curie[0], re.IGNORECASE) and not re.fullmatch(r'^nan$', extracted_curie[1], re.IGNORECASE): 
                        invalid_curies.append(f'{extracted_curie[0]}:{extracted_curie[1]}')
                    continue
                elif re.fullmatch(r'^biocyc$', extracted_curie[0], re.IGNORECASE):  # Check for biocyc to also add metacyc if possible
                    # Always add META if BioCyc sub-datbase prefixes are missing
                    extracted_curie[1] = extracted_curie[1] if extracted_curie[1].split(r':')[0] in BIOCYC_TIER1_DATABASES_PREFIXES else f'META:{extracted_curie[1]}'
                    curie = ['biocyc', extracted_curie[1]]

                    if 'META' in curie[1]:
                        if is_valid_identifier(*curie): # Get the valid BioCyc identifier & Add to dictionary
                            prefix, identifier = normalize_parsed_curie(*curie)

                            if not curie_dict or (prefix not in curie_dict):
                                curie_dict[prefix] = SortedSet()
                            curie_dict[prefix].add(identifier)
                        else:
                            invalid_curies.append(f'{curie[0]}:{curie[1]}')

                        # Add MetaCyc identifier additionally
                        curie[1] = curie[1].split(r'META:')[1] # Metacyc identifier comes after 'META:' in biocyc identifier
                        if re.search(r'^rxn-|-rxn$', curie[1], re.IGNORECASE):
                            curie[0] = 'metacyc.reaction'
                        else:
                            curie[0] = 'metacyc.compound'
                elif 'metacyc.' in extracted_curie[0]:
                    curie = extracted_curie
                    if is_valid_identifier(*curie): # Get the valid MetaCyc identifier & Add to dictionary
                        prefix, identifier = normalize_parsed_curie(*curie)

                        if not curie_dict or (prefix not in curie_dict):
                            curie_dict[prefix] = SortedSet()
                        curie_dict[prefix].add(identifier)
                    else:
                        invalid_curies.append(f'{curie[0]}:{curie[1]}')

                    # Add BioCyc identifier additionally
                    curie = ['biocyc', f'META:{curie[1]}'] # Metacyc identifier comes after 'META:' in biocyc identifier
                else:
                    if re.fullmatch(r'^brenda$', extracted_curie[0], re.IGNORECASE) or re.fullmatch(r'^ec-code$', extracted_curie[0], re.IGNORECASE): # Brenda equals EC code, EC code in URI = ec-code
                        curie[0] = 'eccode'
                    else:
                        curie[0] = extracted_curie[0]

                    if re.fullmatch(r'^kegg.genes$', extracted_curie[0], re.IGNORECASE):
                        curie[1] = ':'.join(extracted_curie[1:len(extracted_curie)])
                    else:
                        curie[1] = extracted_curie[1]

        if is_valid_identifier(*curie): # Get all valid identifiers
            prefix, identifier = normalize_parsed_curie(*curie)
        else:
            
            if curie[0] == 'eccode':
                correct_id = curie[1] # EC number needs to have 4 places if splitted at the dots
                while len(correct_id.split(r'.')) < 4:
                    correct_id = f'{correct_id}.-'
                prefix, identifier = normalize_parsed_curie(curie[0], correct_id)
                # Report too long EC codes as invalid CURIEs!
                if (len(correct_id.split(r'.')) > 4): 
                    invalid_curies.append(f'{prefix}:{identifier}')
                    continue
            else:
                invalid_curies.append(f'{curie[0]}:{curie[1]}')
                
        if prefix and identifier: # Check that a prefix & identifier pair was found!
            # Use prefix as key & the corresponding set of identifiers as values   
            if not curie_dict or (prefix not in curie_dict):
                curie_dict[prefix] = SortedSet()
            curie_dict[prefix].add(identifier)
            

    return curie_dict, invalid_curies

def generate_uri_set_with_old_pattern(prefix2id: SortedDict[str: SortedSet[str]]) -> SortedSet[str]: 
    """Generate a set of complete URIs from the provided prefix to identifier mapping with the old 
    MIRIAM pattern.
        
    Args:
        - prefix2id (SortedDict[str: SortedSet[str]]): 
            Dictionary containing a mapping from database prefixes to their respective identifier sets 
            
    Returns:
        SortedSet: 
            Sorted set containing complete URIs
    """
    uri_set = SortedSet()
    
    SEPARATOR = '/'
    
    for prefix in prefix2id:
        current_prefix = prefix   
        
        for identifier in prefix2id.get(prefix):
            separator = SEPARATOR

            if re.search(r'o$', prefix, re.IGNORECASE):  # Ontologies seem only to work with new pattern!
                separator = ':'
                prefix = prefix.upper()
            
            elif re.fullmatch(r'^chebi$', current_prefix, re.IGNORECASE):  # The old pattern for chebi is different: Just adding '/' does NOT work!
                prefix = f'chebi/{current_prefix}'
                separator = ':'
                
            elif re.fullmatch(r'^biocyc$', prefix, re.IGNORECASE):  # Get identifier for biocyc
                prefix = f'biocyc' # META
                # separator = ':'

            
            uri = MIRIAM + prefix + separator + identifier
            uri_set.add(uri)
            
    return uri_set


def generate_miriam_compliant_uri_set(prefix2id: SortedDict[str: SortedSet[str]]) -> SortedSet[str]: 
    """Generate a set of complete MIRIAM compliant URIs from the provided prefix to identifier mapping
        
    Args:
        - prefix2id (SortedDict[str: SortedSet[str]]): 
            Dictionary containing a mapping from database prefixes to their respective identifier sets
            
    Returns:
        SortedSet: 
            Sorted set containing complete URIs
    """
    uri_set = SortedSet()
    
    for prefix in prefix2id:    
        for identifier in prefix2id.get(prefix):
            uri = get_identifiers_org_iri(prefix, identifier)
            uri_set.add(uri)
            
    return uri_set


def add_uri_set(entity: SBase, qt, b_m_qt, uri_set: SortedSet[str]) -> list[str]:
    """Add a complete URI set to the provided CVTerm
        
    Args:
        - entity (SBase): 
            A libSBML SBase object like model, GeneProduct, etc.
        - qt: 
            A libSBML qualifier type: BIOLOGICAL_QUALIFIER|MODEL_QUALIFIER
        - b_m_qt: 
            A libSBML biological or model qualifier type like BQB_IS|BQM_IS
        - uri_set (SortedSet[str]): 
            SortedSet containing URIs
    """        
    new_cvterm = generate_cvterm(qt, b_m_qt)
        
    for uri in uri_set:
        new_cvterm.addResource(uri)
            
    entity.addCVTerm(new_cvterm)

def improve_uri_per_entity(entity: SBase, new_pattern: bool) -> list[str]:
    """Helper function: Removes duplicates & changes pattern according to new_pattern

    Args:
        - entity (SBase): 
            A libSBML SBase object, either a model or an entity
        - new_pattern (bool): 
            True if new pattern is wanted, otherwise False
        
    Returns:
        list:
            List of all collected invalid CURIEs of one entity
    """
    collected_invalid_curies = []
    pattern = fr'{MIRIAM}|{OLD_MIRIAM}'
    cvterms = entity.getCVTerms()
    cvterms = [cvterm.clone() for cvterm in cvterms]
    entity.unsetCVTerms()
    
    for cvterm in cvterms:
        tmp_list = []
        current_b_m_qt = None # Needs to be initialised, otherwise UnboundLocalError: local variable 'current_b_m_qt' referenced before assignment

        # Retrieve QualifierType & Biological/ModelQualifierType before resource is removed!
        current_qt = cvterm.getQualifierType()

        match current_qt:

            case libsbml.BIOLOGICAL_QUALIFIER:
                current_b_m_qt = cvterm.getBiologicalQualifierType()

            case libsbml.MODEL_QUALIFIER:
                current_b_m_qt = cvterm.getModelQualifierType()

            case _:
                mes = f'Unknown qualifier type detected in model: {current_qt}'
                raise TypeError(mes)


        current_uris = [cvterm.getResourceURI(i) for i in range(cvterm.getNumResources())]

        # Remove all URIs/CURIEs from model & collect invalid/not miriam compliant URIs
        for cu in current_uris:
            current_uri = cu
            cvterm.removeResource(cu)
            
            if is_valid_identifier(*manager.parse_uri(current_uri)) or is_valid_curie(current_uri.lower()) or re.match(pattern, current_uri, re.IGNORECASE):
                # For Rhea entries if version is specified with '#' remove the version
                if re.search(r'rhea', current_uri, re.IGNORECASE) and re.search(r'#', current_uri):
                    current_uri = current_uri.split(r'#')[0]

                # Collect all URIs to be adjusted/newly added
                tmp_list.append(current_uri)
                
            else:
                collected_invalid_curies.append(current_uri)
                
        prefix2id, invalid_curies = get_set_of_curies(tmp_list)
        collected_invalid_curies.extend(invalid_curies)
        if prefix2id:
            if new_pattern: uri_set = generate_miriam_compliant_uri_set(prefix2id)
            else: uri_set = generate_uri_set_with_old_pattern(prefix2id)
            add_uri_set(entity, current_qt, current_b_m_qt, uri_set)
        else:
            # Remove annotations if no valid URIs/CURIEs were found
            if cvterm.getNumResources() < 1:
                logging.warning(f'No valid URIs/CURIEs found for {entity.getId()}. To resolve manually please inspect file containing invalid CURIEs.')
    
    return collected_invalid_curies

def improve_uris(entities: SBase, new_pattern: bool) -> dict[str:list[str]]:
    """Removes duplicates & changes pattern according to bioregistry or new_pattern
    
    Args:
        - entities (SBase): 
            A libSBML SBase object, either a model or a list of entities
        - bioregistry (bool):
            Specifies whether the URIs should be changed with the help of bioregistry to be MIRIAM compliant or changed according to new or old pattern
        - new_pattern (bool):
            True if new pattern is wanted, otherwise False

    Returns:
        dict: 
            Mapping of entity identifier to list of corresponding invalid CURIEs
    """
    entity2invalid_curies = {}

    if type(entities) == libModel:  # Model needs to be handled like entity!
        invalid_curies = improve_uri_per_entity(entities, new_pattern)
        if invalid_curies: entity2invalid_curies[entities.getId()] = invalid_curies
    
    else: 
        for entity in tqdm(entities):
            invalid_curies = improve_uri_per_entity(entity, new_pattern)
            if invalid_curies: entity2invalid_curies[entity.getId()] = invalid_curies
            
            if type(entity) == UnitDefinition:
                for unit in entity.getListOfUnits():  # Unit needs to be handled within ListOfUnitDefinition
                    invalid_curies = improve_uri_per_entity(unit, new_pattern)
                    if invalid_curies: entity2invalid_curies[unit.getId()] = invalid_curies
                    
    return entity2invalid_curies


def polish_annotations(model: libModel, new_pattern: bool, filename: str) -> libModel:
    """Polishes all annotations in a model such that no duplicates are present 
    & the same pattern is used for all CURIEs
        
    Args:
        - model (libModel): 
            Model loaded with libSBML
        - new_pattern (bool):
            True if new pattern is wanted, otherwise False.
            Note that bioregistry internally only uses the new patter.
        - filename (str):
             Path to output file for invalid CURIEs detected by improve_uris
        
    Returns:
        libModel: 
            libSBML model with polished annotations
    """
    list_of_entity2invalid_curies = []
    listOf_dict = {
        'model': model,
        'compartment': model.getListOfCompartments(),
        'metabolite': model.getListOfSpecies(),
        'parameter': model.getListOfParameters(),
        'reaction': model.getListOfReactions(),
        'unit definition': model.getListOfUnitDefinitions(),
        }

    if model.isPackageEnabled('fbc'):
        listOf_dict['gene product'] = model.getPlugin('fbc').getListOfGeneProducts()
    
    if model.isPackageEnabled('groups'):
        listOf_dict['group'] = model.getPlugin('groups').getListOfGroups()

    # Adjust annotations in model
    for listOf in listOf_dict:
        print(f'Polish {listOf} annotations...')
        entity2invalid_curies = improve_uris(listOf_dict[listOf], new_pattern)
        list_of_entity2invalid_curies.append(entity2invalid_curies)
        
    all_entity2invalid_curies = reduce(lambda d1, d2: {**d1, **d2}, list_of_entity2invalid_curies)
    
    if all_entity2invalid_curies: 
        curies_filename = f'{filename}_invalid_curies_{str(date.today().strftime("%Y%m%d"))}.tsv'      
        logging.warning(f'In the provided model {model.getId()} for {len(all_entity2invalid_curies)} entities invalid CURIEs were detected. ' +
                     f'These invalid CURIEs are saved to {curies_filename}')      
        invalid_curies_df = parse_dict_to_dataframe(all_entity2invalid_curies)
        invalid_curies_df.columns = ['entity', 'invalid_curie']
        invalid_curies_df[['prefix', 'identifier']] = invalid_curies_df.invalid_curie.str.split(r':', n=1, expand = True) # Required for identifiers that also contain a ':'
        invalid_curies_df = invalid_curies_df.drop('invalid_curie', axis=1)
        invalid_curies_df.to_csv(curies_filename, sep='\t')
    
    return model


def change_qualifier_per_entity(entity: SBase, new_qt, new_b_m_qt, specific_db_prefix: str=None) -> list:
    """Updates Qualifiers to be MIRIAM compliant for an entity

    Args:
        - entity (SBase): 
            A libSBML SBase object like model, GeneProduct, etc.
        - new_qt (Qualifier): 
            A libSBML qualifier type: BIOLOGICAL_QUALIFIER|MODEL_QUALIFIER
        - new_b_m_qt (QualifierType): 
            A libSBML biological or model qualifier type like BQB_IS|BQM_IS
        - specific_db_prefix (str): 
            Has to be set if only for a specific database the qualifier type should be changed. Can be 'kegg.genes', 'biocyc', etc.

    Returns:
        list: 
            CURIEs that are not MIRIAM compliant
    """
    not_miriam_compliant = []
    pattern = f'{MIRIAM}|{OLD_MIRIAM}'
    cvterms = entity.getCVTerms()

    #for i in range(len(cvterms)):
    for cvterm in cvterms:
        tmp_set = SortedSet()
        sbo_set = SortedSet()

        if cvterm.getBiologicalQualifierType() == 9:  # 9 = BQB_OCCURS_IN (Reaction), Check for reactions with occursIn
            logging.info(f'CVTerm for {Fore.LIGHTYELLOW_EX}{str(entity)}{Style.RESET_ALL}' +
                  f' is left as {Fore.LIGHTYELLOW_EX}{BiolQualifierType_toString(cvterm.getBiologicalQualifierType())}{Style.RESET_ALL}')
        
        elif cvterm.getModelQualifierType() == 1:  # 1 = BQM_IS_DESCRIBED_BY (UnitDefinition), Check for UnitDefinitions with isDescribedBy
            logging.info(f'CVTerm for {Fore.LIGHTYELLOW_EX}{str(entity)}{Style.RESET_ALL}' + 
                  f' is left as {Fore.LIGHTYELLOW_EX}{ModelQualifierType_toString(cvterm.getModelQualifierType())}{Style.RESET_ALL}')
        
        else:
            current_curies = [cvterm.getResourceURI(j) for j in range(cvterm.getNumResources())]
        
            for cc in current_curies:
                    
                current_curie = None
                    
                if (specific_db_prefix != None) and (specific_db_prefix != ''):
                    if specific_db_prefix in cc:
                        current_curie = cc
                else:
                    current_curie = cc
                    
                if (current_curie) and re.match(pattern, current_curie, re.IGNORECASE):  # If model contains identifiers without MIRIAM/OLD_MIRIAM these are kept
                    if re.search(r'sbo:', current_curie, re.IGNORECASE): sbo_set.add(current_curie)
                    else: tmp_set.add(current_curie)
                    cvterm.removeResource(current_curie)
                else:
                    not_miriam_compliant.append(current_curie)
            
            if sbo_set: add_uri_set(entity, BIOLOGICAL_QUALIFIER, BQB_HAS_PROPERTY, sbo_set)
            add_uri_set(entity, new_qt, new_b_m_qt, tmp_set)
            #cvterms.remove(i)
                
    if not_miriam_compliant:
        return not_miriam_compliant


def change_qualifiers(model: libModel, entity_type: str, new_qt, new_b_m_qt, specific_db_prefix: str = None) -> libModel:
    """Updates Qualifiers to be MIRIAM compliant for an entity type of a given model 

    Args:
        - model (libModel):
            Model loaded with libSBML
        - entity_type (str): 
            Any string of the following: model|compartment|metabolite|parameter|reaction|unit definition|unit|gene product|group
        - new_qt (Qualifier): 
            A libSBML qualifier type: BIOLOGICAL_QUALIFIER|MODEL_QUALIFIER
        - new_b_m_qt (QualifierType): 
            A libSBML biological or model qualifier type like BQB_IS|BQM_IS
        - specific_db_prefix (str): 
            Has to be set if only for a specific database the qualifier type should be changed. Can be 'kegg.genes', 'biocyc', etc.
    
    Returns:
        libModel: 
            Model with changed qualifier for given entity type
    """
    not_miriam_compliant = []
    listOf_dict = {
        'model': model,
        'compartment': model.getListOfCompartments(),
        'metabolite': model.getListOfSpecies(),
        'parameter': model.getListOfParameters(),
        'reaction': model.getListOfReactions(),
        'unit definition': model.getListOfUnitDefinitions(),
        }
    
    if model.isPackageEnabled('fbc'):
        listOf_dict['gene product'] = model.getPlugin('fbc').getListOfGeneProducts()
    
    if model.isPackageEnabled('groups'):
        listOf_dict['group'] = model.getPlugin('groups').getListOfGroups()
        
    if entity_type == 'model':  # Model needs to be handled like entity!
        not_miriam_compliant = change_qualifier_per_entity(listOf_dict.get('model'), new_qt, new_b_m_qt, specific_db_prefix)
        
    elif entity_type == 'unit':
        for unit in listOf_dict.get('unit definition'):  # Unit needs to be handled within ListOfUnitDefinition
            not_miriam_compliant = change_qualifier_per_entity(unit, new_qt, new_b_m_qt, specific_db_prefix)
        
    else:
        try: 
            for entity in tqdm(listOf_dict.get(entity_type)):
                not_miriam_compliant = change_qualifier_per_entity(entity, new_qt, new_b_m_qt, specific_db_prefix)
        except(TypeError):
            logging.info('The entity ' +  entity_type + ' is not present in ' + model.getId())        
        
    if not_miriam_compliant:         
        logging.warning(f'The following {len(not_miriam_compliant)} entities are not MIRIAM compliant: {not_miriam_compliant}')
    
    return model


def change_all_qualifiers(model: libModel, lab_strain: bool) -> libModel:
    """Wrapper function to change qualifiers of all entities at once

    Args:
        - model (libModel): 
            Model loaded with libSBML
        - lab_strain (bool): 
            True if the strain was sequenced in a local lab

    Returns:
        libModel: 
            Model with all qualifiers updated to be MIRIAM compliant
    """
    # Change all model entities to have the correct model qualifier
    entity_list_mod = ['model',
                    'unit definition',
                    'unit']
    for entity in entity_list_mod:
        print(f'Change {str(entity)} qualifiers...')
        model = change_qualifiers(model, entity, MODEL_QUALIFIER, BQM_IS)

    # Change all remaining entities to have the correct biological qualifier
    entity_list = [
        'compartment',
        'metabolite',
        'parameter',
        'reaction',
    ]

    if model.isPackageEnabled('fbc'):
        entity_list.append('gene product')
    
    if model.isPackageEnabled('groups'):
        entity_list.append('group')

    for entity in entity_list:
        print(f'Change {str(entity)} qualifiers...')
        if lab_strain and entity == 'gene product':
            model = change_qualifiers(model, 'gene product', BIOLOGICAL_QUALIFIER, BQB_IS_HOMOLOG_TO)
        else:
            model = change_qualifiers(model, entity, BIOLOGICAL_QUALIFIER, BQB_IS)
        
    return model


#--------------------------------------------------- Main function ----------------------------------------------------#
<<<<<<< HEAD
#@TODO Catch http.client.RemoteDisconnected: Remote end closed connection without response errors 
#@NOTE: Find out all HTTP connections to get where error occurred
#@TEST: Test with different models to also maybe recreate @TODO issue
def polish(model: libModel, email: str, id_db: str, gff: str, 
           protein_fasta: str= None, lab_strain: bool = False, 
           kegg_organism_id: str = None, path: str= '.') -> libModel: 
=======
def polish(model: libModel, email: str, id_db: str, gff: str, protein_fasta: str, lab_strain: bool, 
           kegg_organism_id: str, path: str) -> libModel: 
>>>>>>> cefde9a8
    """Completes all steps to polish a model
    
    (Tested for models having either BiGG or VMH identifiers.)

    Args:
        - model (libModel): 
            model loaded with libSBML
        - email (str): 
            E-mail for Entrez
        - id_db (str):
            Main database where identifiers in model come from
        - gff (str): 
            Path to RefSeq/Genbank GFF file of organism
        - protein_fasta (str): 
            File used as input for CarveMe
        - lab_strain (bool): 
            True if the strain was sequenced in a local lab
        - kegg_organism_id (str): 
            KEGG organism identifier
        - path (str): 
            Output path for incorrect annotations file(s)
    
    Returns:
        libModel: 
            Polished libSBML model
    """
    ### Set-up
    # Initialisation of colorama
    colorama_init(autoreset=True)
    
    # Filename for files tracking manual curation outcomes
    filename = f'{path}{model.getId()}'

    # Error/ invalid input handling
    if lab_strain and not protein_fasta:
        logging.error(Fore.LIGHTRED_EX + '''
                Setting the parameter lab_strain to True requires the provision of the protein FASTA file used as input for CarveMe.
                Otherwise, polish will not change anything for the GeneProducts.
                The header lines should look similar to the following line:
                >lcl|CP035291.1_prot_QCY37216.1_1 [gene=dnaA] [locus_tag=EQ029_00005] [protein=chromosomal replication initiator protein DnaA] [protein_id=QCY37216.1] [location=1..1356] [gbkey=CDS]
                It would also be a valid input if the header lines looked similar to the following line:
                >lcl|CP035291.1_prot_QCY37216.1_1 [locus_tag=EQ029_00005] [protein=chromosomal replication initiator protein DnaA] [protein_id=QCY37216.1]
                ''')
        return

    # Get ListOf objects
    metab_list = model.getListOfSpecies()
    reac_list = model.getListOfReactions()
    gene_list = model.getPlugin('fbc').getListOfGeneProducts()

    # Read GFF if provided
    if gff:
        locus2id = parse_gff_for_cds(gff, {'locus_tag':'LocusTag', 'protein_id':'ProteinID'})
        try: 
            locus2id = locus2id.explode('LocusTag').explode('ProteinID') # Replace (potentially single-entry) lists with their content
            locus2id.dropna(subset=['LocusTag'], axis=0, inplace=True) # If no locus tag exists, no mapping is possible
        except:
            mes = f'GFF does not contain the necessary information. Cannot be used.'
            logging.warning(mes)
            locus2id = None
    else: locus2id = None

    ### unit definition ###
    add_fba_units(model)
    set_default_units(model)
    set_units(model)
    add_compartment_structure_specs(model)
    set_initial_amount(model)
    
    ### improve metabolite, reaction and gene annotations ###
    add_metab(metab_list, id_db)
    add_reac(reac_list, id_db)
    cv_notes_metab(metab_list)
    cv_notes_reac(reac_list)
<<<<<<< HEAD
    # @DEBUG : comment out when fixing stuff in pollish_annotations (improves runtime) 
    cv_ncbiprotein(gene_list, email, locus2id, protein_fasta, filename, lab_strain) # @WARNING: Temporary fix
=======
    cv_ncbiprotein(gene_list, email, locus2id, protein_fasta, filename, lab_strain)
>>>>>>> cefde9a8
    

    ### add additional URIs to GeneProducts ###
    if locus2id is not None: add_gp_id_from_gff(locus2id, gene_list)
    if kegg_organism_id: add_gp_ids_from_KEGG(gene_list, kegg_organism_id)
    
    ### set boundaries and constants ###
    polish_entities(metab_list, metabolite=True)
    polish_entities(reac_list, metabolite=False)
    
    ### MIRIAM compliance of CVTerms ###
    print('Remove duplicates & transform all CURIEs to the new identifiers.org pattern (: between db and ID):')
    model = polish_annotations(model, True, filename)
    print('Changing all qualifiers to be MIRIAM compliant:')
    model = change_all_qualifiers(model, lab_strain)
    
    return model



# ----------------------
# Directionality Control
# ----------------------

def check_direction(model:cobra.Model,data:Union[pd.DataFrame,str]) -> cobra.Model:
    """Check the direction of reactions by searching for matching MetaCyc,
    KEGG and MetaNetX IDs as well as EC number in a downloaded BioCyc (MetaCyc)
    database table or dataFrame (need to contain at least the following columns:
    Reactions (MetaCyc ID),EC-Number,KEGG reaction,METANETX,Reaction-Direction.

    Args:
        model (cobra.Model): 
            The model loaded with COBRApy.
        data (pd.DataFrame | str): 
            Either a pandas DataFrame or a path to a CSV file
            containing the BioCyc smart table.

    Raises:
        - TypeError: Unknown data type for parameter data

    Returns:
        cobra.Model: 
            The edited model.
    """
    
    match data:
        # aleady a DataFrame
        case pd.DataFrame():
            pass
        case str():
            # load from a table
            data = pd.read_csv(data, sep='\t')
            # rewrite the columns into a better comparable/searchable format
            data['KEGG reaction'] = data['KEGG reaction'].str.extract(r'.*>(R\d*)<.*')
            data['METANETX']      = data['METANETX'].str.extract(r'.*>(MNXR\d*)<.*')
            data['EC-Number']     = data['EC-Number'].str.extract(r'EC-(.*)')
        case _:
            mes = f'Unknown data type for parameter data: {type(data)}'
            raise TypeError(mes)

    # check direction
    # --------------------
    for r in model.reactions:

        direction = None
        # easy case: metacyc is already (corretly) annotated
        if 'metacyc.reaction' in r.annotation and len(data[data['Reactions'] == r.annotation['metacyc.reaction']]) != 0:
            direction = data[data['Reactions'] == r.annotation['metacyc.reaction']]['Reaction-Direction'].iloc[0]
            r.notes['BioCyc direction check'] = F'found {direction}'
        # complicated case: no metacyc annotation
        else:
            annotations = []

            # collect matches
            if 'kegg.reaction' in r.annotation and r.annotation['kegg.reaction'] in data['KEGG reaction'].tolist():
                annotations.append(data[data['KEGG reaction'] == r.annotation['kegg.reaction']]['Reactions'].tolist())
            if 'metanetx.reaction' in r.annotation and r.annotation['metanetx.reaction'] in data['METANETX'].tolist():
                annotations.append(data[data['METANETX'] == r.annotation['metanetx.reaction']]['Reactions'].tolist())
            if 'ec-code' in r.annotation and r.annotation['ec-code'] in data['EC-Number'].tolist():
                annotations.append(data[data['EC-Number'] == r.annotation['ec-code']]['Reactions'].tolist())

            # check results
            # no matches
            if len(annotations) == 0:
                r.notes['BioCyc direction check'] = 'not found'

            # matches found
            else:
                # built intersection
                intersec = set(annotations[0]).intersection(*annotations)
                # case 1: exactly one match remains
                if len(intersec) == 1:
                    entry = intersec.pop()
                    direction = data[data['Reactions'] == entry]['Reaction-Direction'].iloc[0]
                    r.annotation['metacyc.reaction'] = entry
                    r.notes['BioCyc direction check'] = F'found {direction}'

                # case 2: multiple matches found -> inconclusive
                else:
                    r.notes['BioCyc direction check'] = F'found, but inconclusive'

        # update direction if possible and needed
        if not pd.isnull(direction):
            if 'REVERSIBLE' in direction:
                # set reaction as reversible by setting default values for upper and lower bounds
                r.lower_bound = cobra.Configuration().lower_bound
            elif 'RIGHT-TO-LEFT' in direction:
                # invert the default values for the boundaries
                r.lower_bound = cobra.Configuration().lower_bound
                r.upper_bound = 0.0
            elif 'LEFT-To-RIGHT' in direction:
                # In case direction was already wrong
                r.lower_bound = 0.0
                r.upper_bound = cobra.Configuration().upper_bound
            else:
                # left to right case is the standard for adding reactions
                # = nothing left to do
                continue

    return model<|MERGE_RESOLUTION|>--- conflicted
+++ resolved
@@ -534,16 +534,7 @@
          species.setInitialAmount(float('NaN'))
          
 
-<<<<<<< HEAD
-#--------------------------------- Function to add URIs from the IDs for GeneProducts ---------------------------------# 
-# @DISCUSSION Extract label part? -> Might be good for GapFiller
-# @TODO Possibility of non-unique RefSeq (and potentially NCBI Protein) IDs
-# -> Map via RefSeq locus tag? Requires however protein_fasta
-# -> Rename 'lab_strain' to 'with_fasta'? Or make protein_fasta optional and if provided use?
-# If ambigous locus tags are found this can be fixed by using the fasta to map RefSeq locus tags to the NCBI locus tags
-=======
 #--------------------------------- Function to add URIs from the IDs for GeneProducts ---------------------------------#
->>>>>>> cefde9a8
 def cv_ncbiprotein(gene_list, email, locus2id: pd.DataFrame, protein_fasta: str, filename: str, lab_strain: bool=False):
     """Adds NCBI Id to genes as annotation
 
@@ -835,18 +826,9 @@
 
                     # Add BioCyc identfier additionally
                     curie = ['biocyc', f'META:{curie[1]}'] # Metacyc identifier comes after 'META:' in biocyc identifier
-<<<<<<< HEAD
-                elif re.fullmatch(r'^eco|chebi$', extracted_curie[0], re.IGNORECASE): 
-                    if ':' in extracted_curie[1]:
-                        new_curie = extracted_curie[1].split(r':')
-                        curie = (new_curie[0].lower(), new_curie[1])
-                    else:
-                        curie = tuple(extracted_curie)
-=======
-                elif re.fullmatch(r'^chebi|^eco$', extracted_curie[0], re.IGNORECASE):
+                elif re.fullmatch(r'^chebi|^eco$', extracted_curie[0], re.IGNORECASE): # @TODO: Also handle eco case here as similar problem
                     new_curie = extracted_curie[1].split(r':')
                     curie = (new_curie[0].lower(), new_curie[1])
->>>>>>> cefde9a8
                 elif re.search(r'^sbo:', extracted_curie[1], re.IGNORECASE): # Checks for old pattern of SBO term URIs ('MIRIAM/sbo/SBO:identifier')
                     curie = [extracted_curie[0], extracted_curie[1].split(r':')[1]]
                 else:
@@ -1339,17 +1321,11 @@
 
 
 #--------------------------------------------------- Main function ----------------------------------------------------#
-<<<<<<< HEAD
 #@TODO Catch http.client.RemoteDisconnected: Remote end closed connection without response errors 
 #@NOTE: Find out all HTTP connections to get where error occurred
 #@TEST: Test with different models to also maybe recreate @TODO issue
-def polish(model: libModel, email: str, id_db: str, gff: str, 
-           protein_fasta: str= None, lab_strain: bool = False, 
-           kegg_organism_id: str = None, path: str= '.') -> libModel: 
-=======
 def polish(model: libModel, email: str, id_db: str, gff: str, protein_fasta: str, lab_strain: bool, 
            kegg_organism_id: str, path: str) -> libModel: 
->>>>>>> cefde9a8
     """Completes all steps to polish a model
     
     (Tested for models having either BiGG or VMH identifiers.)
@@ -1424,12 +1400,7 @@
     add_reac(reac_list, id_db)
     cv_notes_metab(metab_list)
     cv_notes_reac(reac_list)
-<<<<<<< HEAD
-    # @DEBUG : comment out when fixing stuff in pollish_annotations (improves runtime) 
     cv_ncbiprotein(gene_list, email, locus2id, protein_fasta, filename, lab_strain) # @WARNING: Temporary fix
-=======
-    cv_ncbiprotein(gene_list, email, locus2id, protein_fasta, filename, lab_strain)
->>>>>>> cefde9a8
     
 
     ### add additional URIs to GeneProducts ###
