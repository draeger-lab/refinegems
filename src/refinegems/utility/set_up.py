--- conflicted
+++ resolved
@@ -129,11 +129,7 @@
             # create DIAMOND database
             print(f"create DIAMOND database for {download_type} using:")
             print(
-<<<<<<< HEAD
-                f'diamond makedb --in {Path(directory, "SwissProt.fasta")} --db {str(Path(directory,"db",str(Path(directory,"db","SwissProt.dmnd"))))} --threads {int(t)}'
-=======
                 f'diamond makedb --in {Path(directory, "SwissProt.fasta")} --db {str(Path(directory,"db","SwissProt.dmnd"))} --threads {int(t)}'
->>>>>>> 338c193c
             )
             subprocess.run(
                 [
