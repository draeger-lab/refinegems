"""Collection of functions for setting up files and work environments.
"""

__author__ = 'Carolin Brune'

################################################################################
# requirements
################################################################################

import requests

from importlib.resources import files
from pathlib import Path
from tqdm import tqdm
from typing import Literal

################################################################################
# variables
################################################################################

PATH_MEDIA_CONFIG = files('refinegems.data.config').joinpath('media_config.yaml') #: :meta hide-value: 

################################################################################
# functions
################################################################################

# --------------------------
# download databases / files
# --------------------------
<<<<<<< HEAD
# @TODO
def download_url(download_type:Literal['SwissProt gapfill'],
                 directory:str=None,k:int=10):
    """Download files necessary for certain functionalities of the toolbox from 
    the internet. 
    
    Currently available:
    
    - 'SwissProt gapfill': download files needed for the :py:class:`~refinegems.classes.gapfill.GeneGapFiller`
    

    Args:
        - dowload_type (Literal['SwissProt gapfill']): 
            Type of files to download.
        - directory (str, optional): 
            Path to a directory to save the downloaded files to. 
            Defaults to None.
        - k (int, optional): 
            Chunksize in kB. 
            Defaults to 10.

    Raises:
        - ValueError: Unknown database or file
    """
=======
# @TEST
# @TODO : add an entry point?
def download_url(dowload_type:Literal['SwissProt gapfill'],
                 directory:str=None,k:int=10):
>>>>>>> e91a6f72
    
    # match URLS to type of database, that the user wants to download
    match dowload_type:
        case 'SwissProt gapfill':
            swissprot_api = 'https://ftp.uniprot.org/pub/databases/uniprot/current_release/knowledgebase/complete/uniprot_sprot.fasta.gz'
            swissprot_mapping_api = 'https://rest.uniprot.org/uniprotkb/stream?compressed=true&fields=accession%2Cxref_brenda%2Cec%2Csequence&format=tsv&query=%28*%29+AND+%28reviewed%3Atrue%29'
            urls = {'SwissProt.fasta':swissprot_api, 'SwissProt_mapping.tsv':swissprot_mapping_api}
            # @TODO warning / prompt about size 
            #   1.: TSV with UniprotID, BRENDA and EC -7.7MB (26.07.2024)
            #   2.: FASTA with sequences ~280MB (26.07.2024)
            # @TODO contruct DIAMOND database in this step as well?
        case _:
            mes = f'Unknown database or file: {name}'
            raise ValueError(mes)

    # download each file
    for name, url in urls.items():
        r = requests.get(url, stream=True)
        filename = Path(directory, name) if directory else Path(name)
        
        # Check if Content-Length is available
        total_length = r.headers.get('Content-Length') # Make the progress bar
        if total_length is None:
            # Content-Length is missing, so we download without a progress bar
            with open(filename, 'wb') as f:
                for chunk in r.iter_content(chunk_size=k * 1024):
                    if chunk:
                        f.write(chunk)
        else:
            total_length = int(total_length)
            with open(filename, 'wb') as f:
                pbar = tqdm(desc=f'Downloading {name}', 
                            unit="B", unit_scale=True, unit_divisor=1024, 
                            total=total_length)
                pbar.clear()
                for chunk in r.iter_content(chunk_size=k * 1024):
                    if chunk: # Filter out keep-alive new chunks
                        pbar.update(len(chunk)) # Update progress bar
                        f.write(chunk)
                pbar.close()

# ---------------------
# handling config files
# ---------------------

# @TODO : sth for gapfilling?
def download_config(filename:str='./my_config.yaml', type=Literal['media','refinegems']):
    """Load a configuration file from the package and save a copy of it for the user to edit.

    Args:
        - filename (str, optional): 
            Filename to write the config to/save it under as. 
            Defaults to './my_config.yaml'.
        - type (Literal['media','refinegems'], optional): 
            Type of configuration file to load.
            Can be 'media' for the media config file or 
            'refinegems' for the refinegmes pipeline configuration file. 
            Defaults to Literal['media','refinegems'].
    """

    def copy_config_yaml(infile:str, outfile:str):
        """Helper function for :py:func:`download_config`. 
        Performs the actual download of a yaml file into a copy for the user to edit.

        Args:
            - infile (str): 
                Path to the file to copy.
            - outfile (str): 
                Path to write the copy to.
        """
        with open(infile, "r") as cfg_file, open(outfile, 'w') as cfg_out:
                for line in cfg_file:
                    cfg_out.write(line)

    # copy an examplary version of the config file for the user to edit it
    match type:

        # copy media config
        case 'media':           
            copy_config_yaml(PATH_MEDIA_CONFIG, filename)

        # @TODO
        # refinegems config
        case 'gapfill':
            
            # copy_config_yaml(..., filename)
            pass

        # type not found
        case _:
            raise ValueError(F'Unknown type of config file detected: {type}')<|MERGE_RESOLUTION|>--- conflicted
+++ resolved
@@ -27,7 +27,6 @@
 # --------------------------
 # download databases / files
 # --------------------------
-<<<<<<< HEAD
 # @TODO
 def download_url(download_type:Literal['SwissProt gapfill'],
                  directory:str=None,k:int=10):
@@ -52,12 +51,6 @@
     Raises:
         - ValueError: Unknown database or file
     """
-=======
-# @TEST
-# @TODO : add an entry point?
-def download_url(dowload_type:Literal['SwissProt gapfill'],
-                 directory:str=None,k:int=10):
->>>>>>> e91a6f72
     
     # match URLS to type of database, that the user wants to download
     match dowload_type:
